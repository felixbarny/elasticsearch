--- conflicted
+++ resolved
@@ -106,13 +106,10 @@
 
         assertThat(resolved, containsInAnyOrder(".ds-foo1", ".ds-foo2", ".ds-baz1"));
 
-<<<<<<< HEAD
-        when(indexNameExpressionResolver.dataStreams(any(ProjectMetadata.class), any(), eq(query))).thenReturn(
-=======
         // Including the failure indices
         resolved = DataStreamsActionUtil.resolveConcreteIndexNames(
             indexNameExpressionResolver,
-            clusterState,
+            clusterState.getMetadata().getProject(projectId),
             query,
             IndicesOptions.builder()
                 .wildcardOptions(IndicesOptions.WildcardOptions.builder().includeHidden(true))
@@ -122,8 +119,7 @@
 
         assertThat(resolved, containsInAnyOrder(".ds-foo1", ".ds-foo2", ".ds-baz1", ".fs-foo1"));
 
-        when(indexNameExpressionResolver.dataStreams(any(), any(), eq(query))).thenReturn(
->>>>>>> bc67124a
+        when(indexNameExpressionResolver.dataStreams(any(ProjectMetadata.class), any(), eq(query))).thenReturn(
             List.of(
                 new ResolvedExpression("fooDs", IndexComponentSelector.DATA),
                 new ResolvedExpression("fooDs", IndexComponentSelector.FAILURES),
