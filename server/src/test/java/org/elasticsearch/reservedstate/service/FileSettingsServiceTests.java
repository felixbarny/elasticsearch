--- conflicted
+++ resolved
@@ -220,14 +220,10 @@
         // wait until the watcher thread has started, and it has discovered the file
         assertTrue(latch.await(20, TimeUnit.SECONDS));
 
-<<<<<<< HEAD
-        verify(fileSettingsService, times(1)).processFile(eq(watchedFile), eq(true));
-=======
         // Note: the name "processFileOnServiceStart" is a bit misleading because it is not
         // referring to fileSettingsService.start(). Rather, it is referring to the initialization
         // of the watcher thread itself, which occurs asynchronously when clusterChanged is first called.
-        verify(fileSettingsService, times(1)).processFileOnServiceStart();
->>>>>>> 1ba5d259
+        verify(fileSettingsService, times(1)).processFile(eq(watchedFile), eq(true));
         verify(controller, times(1)).process(any(), any(XContentParser.class), eq(ReservedStateVersionCheck.HIGHER_OR_SAME_VERSION), any());
 
         assertEquals(YELLOW, healthIndicatorService.calculate(false, null).status());
@@ -341,13 +337,8 @@
             } finally {
                 awaitOrBust(fileChangeBarrier);
             }
-<<<<<<< HEAD
-        }).when(fileSettingsService).processFileChanges(eq(watchedFile));
+        }).when(fileSettingsService).onProcessFileChangesException(eq(watchedFile), any());
         writeTestFile(watchedFile, "test_invalid_JSON");
-=======
-        }).when(fileSettingsService).onProcessFileChangesException(any());
-        writeTestFile(fileSettingsService.watchedFile(), "test_invalid_JSON");
->>>>>>> 1ba5d259
         awaitOrBust(fileChangeBarrier);
 
         // These checks use atLeast(1) because the initial JSON is also invalid,
@@ -361,13 +352,6 @@
             argThat(e -> unwrapException(e) instanceof XContentParseException)
         );
 
-<<<<<<< HEAD
-        // Note: the name "processFilesOnServiceStart" is a bit misleading because it is not
-        // referring to fileSettingsService.start(). Rather, it is referring to the initialization
-        // of the watcher thread itself, which occurs asynchronously when clusterChanged is first called.
-
-=======
->>>>>>> 1ba5d259
         assertEquals(YELLOW, healthIndicatorService.calculate(false, null).status());
         verify(healthIndicatorService, Mockito.atLeast(1)).failureOccurred(contains(XContentParseException.class.getName()));
     }
