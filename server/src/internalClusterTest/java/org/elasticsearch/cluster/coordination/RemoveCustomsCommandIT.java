/*
 * Copyright Elasticsearch B.V. and/or licensed to Elasticsearch B.V. under one
 * or more contributor license agreements. Licensed under the Elastic License
 * 2.0 and the Server Side Public License, v 1; you may not use this file except
 * in compliance with, at your election, the Elastic License 2.0 or the Server
 * Side Public License, v 1.
 */
package org.elasticsearch.cluster.coordination;

import joptsimple.OptionSet;

import org.elasticsearch.ElasticsearchException;
import org.elasticsearch.cli.MockTerminal;
import org.elasticsearch.cli.ProcessInfo;
import org.elasticsearch.cli.UserException;
import org.elasticsearch.common.settings.Settings;
import org.elasticsearch.env.Environment;
import org.elasticsearch.env.TestEnvironment;
import org.elasticsearch.test.ESIntegTestCase;

import java.util.Map;

import static org.hamcrest.Matchers.containsString;

@ESIntegTestCase.ClusterScope(scope = ESIntegTestCase.Scope.TEST, numDataNodes = 0, autoManageMasterNodes = false)
public class RemoveCustomsCommandIT extends ESIntegTestCase {

    public void testRemoveCustomsAbortedByUser() throws Exception {
        internalCluster().setBootstrapMasterNodeIndex(0);
        String node = internalCluster().startNode();
        Settings dataPathSettings = internalCluster().dataPathSettings(node);
        ensureStableCluster(1);
        internalCluster().stopRandomDataNode();

        Environment environment = TestEnvironment.newEnvironment(
            Settings.builder().put(internalCluster().getDefaultSettings()).put(dataPathSettings).build()
        );
        expectThrows(
            () -> removeCustoms(environment, true, new String[] { "index-graveyard" }),
            ElasticsearchNodeCommand.ABORTED_BY_USER_MSG
        );
    }

    public void testRemoveCustomsSuccessful() throws Exception {
        internalCluster().setBootstrapMasterNodeIndex(0);
        String node = internalCluster().startNode();
        createIndex("test");
        indicesAdmin().prepareDelete("test").get();
<<<<<<< HEAD
        assertEquals(1, clusterAdmin().prepareState().get().getState().metadata().getProject().indexGraveyard().getTombstones().size());
=======
        assertEquals(
            1,
            clusterAdmin().prepareState(TEST_REQUEST_TIMEOUT).get().getState().metadata().indexGraveyard().getTombstones().size()
        );
>>>>>>> ecd887d6
        Settings dataPathSettings = internalCluster().dataPathSettings(node);
        ensureStableCluster(1);
        internalCluster().stopRandomDataNode();

        Environment environment = TestEnvironment.newEnvironment(
            Settings.builder().put(internalCluster().getDefaultSettings()).put(dataPathSettings).build()
        );
        MockTerminal terminal = removeCustoms(
            environment,
            false,
            randomBoolean() ? new String[] { "index-graveyard" } : new String[] { "index-*" }
        );
        assertThat(terminal.getOutput(), containsString(RemoveCustomsCommand.CUSTOMS_REMOVED_MSG));
        assertThat(terminal.getOutput(), containsString("The following customs will be removed:"));
        assertThat(terminal.getOutput(), containsString("index-graveyard"));

        internalCluster().startNode(dataPathSettings);
<<<<<<< HEAD
        assertEquals(0, clusterAdmin().prepareState().get().getState().metadata().getProject().indexGraveyard().getTombstones().size());
=======
        assertEquals(
            0,
            clusterAdmin().prepareState(TEST_REQUEST_TIMEOUT).get().getState().metadata().indexGraveyard().getTombstones().size()
        );
>>>>>>> ecd887d6
    }

    public void testCustomDoesNotMatch() throws Exception {
        internalCluster().setBootstrapMasterNodeIndex(0);
        String node = internalCluster().startNode();
        createIndex("test");
        indicesAdmin().prepareDelete("test").get();
<<<<<<< HEAD
        assertEquals(1, clusterAdmin().prepareState().get().getState().metadata().getProject().indexGraveyard().getTombstones().size());
=======
        assertEquals(
            1,
            clusterAdmin().prepareState(TEST_REQUEST_TIMEOUT).get().getState().metadata().indexGraveyard().getTombstones().size()
        );
>>>>>>> ecd887d6
        Settings dataPathSettings = internalCluster().dataPathSettings(node);
        ensureStableCluster(1);
        internalCluster().stopRandomDataNode();

        Environment environment = TestEnvironment.newEnvironment(
            Settings.builder().put(internalCluster().getDefaultSettings()).put(dataPathSettings).build()
        );
        UserException ex = expectThrows(
            UserException.class,
            () -> removeCustoms(environment, false, new String[] { "index-greveyard-with-typos" })
        );
        assertThat(ex.getMessage(), containsString("No custom metadata matching [index-greveyard-with-typos] were found on this node"));
    }

    private MockTerminal executeCommand(ElasticsearchNodeCommand command, Environment environment, boolean abort, String... args)
        throws Exception {
        final MockTerminal terminal = MockTerminal.create();
        final OptionSet options = command.getParser().parse(args);
        final ProcessInfo processInfo = new ProcessInfo(Map.of(), Map.of(), createTempDir());
        final String input;

        if (abort) {
            input = randomValueOtherThanMany(c -> c.equalsIgnoreCase("y"), () -> randomAlphaOfLength(1));
        } else {
            input = randomBoolean() ? "y" : "Y";
        }

        terminal.addTextInput(input);

        try {
            command.execute(terminal, options, environment, processInfo);
        } finally {
            assertThat(terminal.getOutput(), containsString(ElasticsearchNodeCommand.STOP_WARNING_MSG));
        }

        return terminal;
    }

    private MockTerminal removeCustoms(Environment environment, boolean abort, String... args) throws Exception {
        final MockTerminal terminal = executeCommand(new RemoveCustomsCommand(), environment, abort, args);
        assertThat(terminal.getOutput(), containsString(RemoveCustomsCommand.CONFIRMATION_MSG));
        assertThat(terminal.getOutput(), containsString(RemoveCustomsCommand.CUSTOMS_REMOVED_MSG));
        return terminal;
    }

    private void expectThrows(ThrowingRunnable runnable, String message) {
        ElasticsearchException ex = expectThrows(ElasticsearchException.class, runnable);
        assertThat(ex.getMessage(), containsString(message));
    }
}<|MERGE_RESOLUTION|>--- conflicted
+++ resolved
@@ -46,14 +46,17 @@
         String node = internalCluster().startNode();
         createIndex("test");
         indicesAdmin().prepareDelete("test").get();
-<<<<<<< HEAD
-        assertEquals(1, clusterAdmin().prepareState().get().getState().metadata().getProject().indexGraveyard().getTombstones().size());
-=======
         assertEquals(
             1,
-            clusterAdmin().prepareState(TEST_REQUEST_TIMEOUT).get().getState().metadata().indexGraveyard().getTombstones().size()
+            clusterAdmin().prepareState(TEST_REQUEST_TIMEOUT)
+                .get()
+                .getState()
+                .metadata()
+                .getProject()
+                .indexGraveyard()
+                .getTombstones()
+                .size()
         );
->>>>>>> ecd887d6
         Settings dataPathSettings = internalCluster().dataPathSettings(node);
         ensureStableCluster(1);
         internalCluster().stopRandomDataNode();
@@ -71,14 +74,17 @@
         assertThat(terminal.getOutput(), containsString("index-graveyard"));
 
         internalCluster().startNode(dataPathSettings);
-<<<<<<< HEAD
-        assertEquals(0, clusterAdmin().prepareState().get().getState().metadata().getProject().indexGraveyard().getTombstones().size());
-=======
         assertEquals(
             0,
-            clusterAdmin().prepareState(TEST_REQUEST_TIMEOUT).get().getState().metadata().indexGraveyard().getTombstones().size()
+            clusterAdmin().prepareState(TEST_REQUEST_TIMEOUT)
+                .get()
+                .getState()
+                .metadata()
+                .getProject()
+                .indexGraveyard()
+                .getTombstones()
+                .size()
         );
->>>>>>> ecd887d6
     }
 
     public void testCustomDoesNotMatch() throws Exception {
@@ -86,14 +92,17 @@
         String node = internalCluster().startNode();
         createIndex("test");
         indicesAdmin().prepareDelete("test").get();
-<<<<<<< HEAD
-        assertEquals(1, clusterAdmin().prepareState().get().getState().metadata().getProject().indexGraveyard().getTombstones().size());
-=======
         assertEquals(
             1,
-            clusterAdmin().prepareState(TEST_REQUEST_TIMEOUT).get().getState().metadata().indexGraveyard().getTombstones().size()
+            clusterAdmin().prepareState(TEST_REQUEST_TIMEOUT)
+                .get()
+                .getState()
+                .metadata()
+                .getProject()
+                .indexGraveyard()
+                .getTombstones()
+                .size()
         );
->>>>>>> ecd887d6
         Settings dataPathSettings = internalCluster().dataPathSettings(node);
         ensureStableCluster(1);
         internalCluster().stopRandomDataNode();
