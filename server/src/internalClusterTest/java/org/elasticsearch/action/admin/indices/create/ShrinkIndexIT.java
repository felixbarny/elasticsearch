/*
 * Copyright Elasticsearch B.V. and/or licensed to Elasticsearch B.V. under one
 * or more contributor license agreements. Licensed under the Elastic License
 * 2.0 and the Server Side Public License, v 1; you may not use this file except
 * in compliance with, at your election, the Elastic License 2.0 or the Server
 * Side Public License, v 1.
 */

package org.elasticsearch.action.admin.indices.create;

import org.apache.lucene.search.Sort;
import org.apache.lucene.search.SortField;
import org.apache.lucene.search.SortedSetSelector;
import org.apache.lucene.search.SortedSetSortField;
import org.apache.lucene.util.Constants;
import org.elasticsearch.action.admin.cluster.reroute.ClusterRerouteRequest;
import org.elasticsearch.action.admin.cluster.reroute.TransportClusterRerouteAction;
import org.elasticsearch.action.admin.cluster.state.ClusterStateRequest;
import org.elasticsearch.action.admin.cluster.state.ClusterStateResponse;
import org.elasticsearch.action.admin.indices.segments.IndexShardSegments;
import org.elasticsearch.action.admin.indices.segments.IndicesSegmentResponse;
import org.elasticsearch.action.admin.indices.segments.ShardSegments;
import org.elasticsearch.action.admin.indices.settings.get.GetSettingsResponse;
import org.elasticsearch.action.admin.indices.shrink.ResizeType;
import org.elasticsearch.action.admin.indices.stats.CommonStats;
import org.elasticsearch.action.admin.indices.stats.IndicesStatsResponse;
import org.elasticsearch.action.admin.indices.stats.ShardStats;
import org.elasticsearch.action.index.IndexRequest;
import org.elasticsearch.action.support.ActiveShardCount;
import org.elasticsearch.client.internal.Client;
import org.elasticsearch.cluster.ClusterState;
import org.elasticsearch.cluster.metadata.IndexMetadata;
import org.elasticsearch.cluster.node.DiscoveryNode;
import org.elasticsearch.cluster.routing.IndexRoutingTable;
import org.elasticsearch.cluster.routing.Murmur3HashFunction;
import org.elasticsearch.cluster.routing.RoutingTable;
import org.elasticsearch.cluster.routing.ShardRouting;
import org.elasticsearch.cluster.routing.UnassignedInfo;
import org.elasticsearch.cluster.routing.allocation.decider.EnableAllocationDecider;
import org.elasticsearch.common.Priority;
import org.elasticsearch.common.settings.Settings;
import org.elasticsearch.core.TimeValue;
import org.elasticsearch.index.Index;
import org.elasticsearch.index.IndexService;
import org.elasticsearch.index.IndexVersion;
import org.elasticsearch.index.engine.SegmentsStats;
import org.elasticsearch.index.query.TermsQueryBuilder;
import org.elasticsearch.index.seqno.SeqNoStats;
import org.elasticsearch.index.shard.IndexShard;
import org.elasticsearch.indices.IndicesService;
import org.elasticsearch.test.ESIntegTestCase;
import org.elasticsearch.test.index.IndexVersionUtils;
import org.elasticsearch.xcontent.XContentType;

import java.util.Arrays;
import java.util.Map;
import java.util.stream.IntStream;

import static org.elasticsearch.test.hamcrest.ElasticsearchAssertions.assertAcked;
import static org.elasticsearch.test.hamcrest.ElasticsearchAssertions.assertHitCount;
import static org.hamcrest.Matchers.containsString;
import static org.hamcrest.Matchers.equalTo;
import static org.hamcrest.Matchers.greaterThanOrEqualTo;
import static org.hamcrest.Matchers.notNullValue;
import static org.hamcrest.Matchers.nullValue;

public class ShrinkIndexIT extends ESIntegTestCase {

    @Override
    protected boolean forbidPrivateIndexSettings() {
        return false;
    }

    public void testCreateShrinkIndexToN() {

        assumeFalse("https://github.com/elastic/elasticsearch/issues/34080", Constants.WINDOWS);

        int[][] possibleShardSplits = new int[][] { { 8, 4, 2 }, { 9, 3, 1 }, { 4, 2, 1 }, { 15, 5, 1 } };
        int[] shardSplits = randomFrom(possibleShardSplits);
        assertEquals(shardSplits[0], (shardSplits[0] / shardSplits[1]) * shardSplits[1]);
        assertEquals(shardSplits[1], (shardSplits[1] / shardSplits[2]) * shardSplits[2]);
        internalCluster().ensureAtLeastNumDataNodes(2);
        prepareCreate("source").setSettings(Settings.builder().put(indexSettings()).put("number_of_shards", shardSplits[0])).get();
        for (int i = 0; i < 20; i++) {
            prepareIndex("source").setId(Integer.toString(i)).setSource("{\"foo\" : \"bar\", \"i\" : " + i + "}", XContentType.JSON).get();
        }
        Map<String, DiscoveryNode> dataNodes = clusterAdmin().prepareState(TEST_REQUEST_TIMEOUT).get().getState().nodes().getDataNodes();
        assertTrue("at least 2 nodes but was: " + dataNodes.size(), dataNodes.size() >= 2);
        DiscoveryNode[] discoveryNodes = dataNodes.values().toArray(DiscoveryNode[]::new);
        String mergeNode = discoveryNodes[0].getName();
        // ensure all shards are allocated otherwise the ensure green below might not succeed since we require the merge node
        // if we change the setting too quickly we will end up with one replica unassigned which can't be assigned anymore due
        // to the require._name below.
        ensureGreen();
        // relocate all shards to one node such that we can merge it.
        updateIndexSettings(
            Settings.builder().put("index.routing.allocation.require._name", mergeNode).put("index.blocks.write", true),
            "source"
        );
        ensureGreen();
        // now merge source into a 4 shard index
        assertAcked(
            indicesAdmin().prepareResizeIndex("source", "first_shrink")
                .setSettings(indexSettings(shardSplits[1], 0).putNull("index.blocks.write").build())
        );
        ensureGreen();
        assertHitCount(prepareSearch("first_shrink").setSize(100).setQuery(new TermsQueryBuilder("foo", "bar")), 20);

        for (int i = 0; i < 20; i++) { // now update
            prepareIndex("first_shrink").setId(Integer.toString(i))
                .setSource("{\"foo\" : \"bar\", \"i\" : " + i + "}", XContentType.JSON)
                .get();
        }
        flushAndRefresh();
        assertHitCount(prepareSearch("first_shrink").setSize(100).setQuery(new TermsQueryBuilder("foo", "bar")), 20);
        assertHitCount(prepareSearch("source").setSize(100).setQuery(new TermsQueryBuilder("foo", "bar")), 20);

        // relocate all shards to one node such that we can merge it.
        updateIndexSettings(
            Settings.builder().put("index.routing.allocation.require._name", mergeNode).put("index.blocks.write", true),
            "first_shrink"
        );
        ensureGreen();
        // now merge source into a 2 shard index
        assertAcked(
            indicesAdmin().prepareResizeIndex("first_shrink", "second_shrink")
                .setSettings(
                    indexSettings(shardSplits[2], 0).putNull("index.blocks.write").putNull("index.routing.allocation.require._name").build()
                )
        );
        ensureGreen();
        assertHitCount(prepareSearch("second_shrink").setSize(100).setQuery(new TermsQueryBuilder("foo", "bar")), 20);
        // let it be allocated anywhere and bump replicas
        updateIndexSettings(
            Settings.builder().putNull("index.routing.allocation.include._id").put("index.number_of_replicas", 1),
            "second_shrink"
        );
        ensureGreen();
        assertHitCount(prepareSearch("second_shrink").setSize(100).setQuery(new TermsQueryBuilder("foo", "bar")), 20);

        for (int i = 0; i < 20; i++) { // now update
            prepareIndex("second_shrink").setId(Integer.toString(i))
                .setSource("{\"foo\" : \"bar\", \"i\" : " + i + "}", XContentType.JSON)
                .get();
        }
        flushAndRefresh();
        assertHitCount(prepareSearch("second_shrink").setSize(100).setQuery(new TermsQueryBuilder("foo", "bar")), 20);
        assertHitCount(prepareSearch("first_shrink").setSize(100).setQuery(new TermsQueryBuilder("foo", "bar")), 20);
        assertHitCount(prepareSearch("source").setSize(100).setQuery(new TermsQueryBuilder("foo", "bar")), 20);

        assertNoResizeSourceIndexSettings("first_shrink");
        assertNoResizeSourceIndexSettings("second_shrink");
    }

    public void testShrinkIndexPrimaryTerm() throws Exception {
        int numberOfShards = randomIntBetween(2, 20);
        int numberOfTargetShards = randomValueOtherThanMany(n -> numberOfShards % n != 0, () -> randomIntBetween(1, numberOfShards - 1));
        internalCluster().ensureAtLeastNumDataNodes(2);
        prepareCreate("source").setSettings(Settings.builder().put(indexSettings()).put("number_of_shards", numberOfShards)).get();

        final Map<String, DiscoveryNode> dataNodes = clusterAdmin().prepareState(TEST_REQUEST_TIMEOUT)
            .get()
            .getState()
            .nodes()
            .getDataNodes();
        assertThat(dataNodes.size(), greaterThanOrEqualTo(2));
        final DiscoveryNode[] discoveryNodes = dataNodes.values().toArray(DiscoveryNode[]::new);
        final String mergeNode = discoveryNodes[0].getName();
        // This needs more than the default timeout if a large number of shards were created.
        ensureGreen(TimeValue.timeValueSeconds(120));

        // fail random primary shards to force primary terms to increase
        final Index source = resolveIndex("source");
        final int iterations = scaledRandomIntBetween(0, 16);
        for (int i = 0; i < iterations; i++) {
            final String node = randomSubsetOf(1, internalCluster().nodesInclude("source")).get(0);
            final IndicesService indexServices = internalCluster().getInstance(IndicesService.class, node);
            final IndexService indexShards = indexServices.indexServiceSafe(source);
            for (final Integer shardId : indexShards.shardIds()) {
                final IndexShard shard = indexShards.getShard(shardId);
                if (shard.routingEntry().primary() && randomBoolean()) {
                    disableAllocation("source");
                    shard.failShard("test", new Exception("test"));
                    // this can not succeed until the shard is failed and a replica is promoted
                    int id = 0;
                    while (true) {
                        // find an ID that routes to the right shard, we will only index to the shard that saw a primary failure
                        final String s = Integer.toString(id);
                        final int hash = Math.floorMod(Murmur3HashFunction.hash(s), numberOfShards);
                        if (hash == shardId) {
                            final IndexRequest request = new IndexRequest("source").id(s)
                                .source("{ \"f\": \"" + s + "\"}", XContentType.JSON);
                            client().index(request).get();
                            break;
                        } else {
                            id++;
                        }
                    }
                    enableAllocation("source");
                    ensureGreen();
                }
            }
        }

        // relocate all shards to one node such that we can merge it.
        updateIndexSettings(
            Settings.builder().put("index.routing.allocation.require._name", mergeNode).put("index.blocks.write", true),
            "source"
        );
        ensureGreen(TimeValue.timeValueSeconds(120)); // needs more than the default to relocate many shards

        final IndexMetadata indexMetadata = indexMetadata(client(), "source");
        final long beforeShrinkPrimaryTerm = IntStream.range(0, numberOfShards).mapToLong(indexMetadata::primaryTerm).max().getAsLong();

        // now merge source into target
        final Settings shrinkSettings = indexSettings(numberOfTargetShards, 0).build();
        assertAcked(indicesAdmin().prepareResizeIndex("source", "target").setSettings(shrinkSettings).get());

        ensureGreen(TimeValue.timeValueSeconds(120));

        final IndexMetadata afterShrinkIndexMetadata = indexMetadata(client(), "target");
        for (int shardId = 0; shardId < numberOfTargetShards; shardId++) {
            assertThat(afterShrinkIndexMetadata.primaryTerm(shardId), equalTo(beforeShrinkPrimaryTerm + 1));
        }
        assertNoResizeSourceIndexSettings("target");
    }

    private static IndexMetadata indexMetadata(final Client client, final String index) {
<<<<<<< HEAD
        final ClusterStateResponse clusterStateResponse = client.admin().cluster().state(new ClusterStateRequest()).actionGet();
        return clusterStateResponse.getState().metadata().getProject().index(index);
=======
        final ClusterStateResponse clusterStateResponse = client.admin()
            .cluster()
            .state(new ClusterStateRequest(TEST_REQUEST_TIMEOUT))
            .actionGet();
        return clusterStateResponse.getState().metadata().index(index);
>>>>>>> ecd887d6
    }

    public void testCreateShrinkIndex() {
        internalCluster().ensureAtLeastNumDataNodes(2);
        IndexVersion version = IndexVersionUtils.randomVersion(random());
        prepareCreate("source").setSettings(
            Settings.builder().put(indexSettings()).put("number_of_shards", randomIntBetween(2, 7)).put("index.version.created", version)
        ).get();
        final int docs = randomIntBetween(0, 128);
        for (int i = 0; i < docs; i++) {
            prepareIndex("source").setSource("{\"foo\" : \"bar\", \"i\" : " + i + "}", XContentType.JSON).get();
        }
        Map<String, DiscoveryNode> dataNodes = clusterAdmin().prepareState(TEST_REQUEST_TIMEOUT).get().getState().nodes().getDataNodes();
        assertTrue("at least 2 nodes but was: " + dataNodes.size(), dataNodes.size() >= 2);
        DiscoveryNode[] discoveryNodes = dataNodes.values().toArray(DiscoveryNode[]::new);
        // ensure all shards are allocated otherwise the ensure green below might not succeed since we require the merge node
        // if we change the setting too quickly we will end up with one replica unassigned which can't be assigned anymore due
        // to the require._name below.
        ensureGreen();
        // relocate all shards to one node such that we can merge it.
        updateIndexSettings(
            Settings.builder().put("index.routing.allocation.require._name", discoveryNodes[0].getName()).put("index.blocks.write", true),
            "source"
        );
        ensureGreen();

        final IndicesStatsResponse sourceStats = indicesAdmin().prepareStats("source").setSegments(true).get();

        // disable rebalancing to be able to capture the right stats. balancing can move the target primary
        // making it hard to pin point the source shards.
        updateClusterSettings(Settings.builder().put(EnableAllocationDecider.CLUSTER_ROUTING_REBALANCE_ENABLE_SETTING.getKey(), "none"));
        // now merge source into a single shard index
        final boolean createWithReplicas = randomBoolean();
        assertAcked(
            indicesAdmin().prepareResizeIndex("source", "target")
                .setSettings(
                    Settings.builder()
                        .put("index.number_of_replicas", createWithReplicas ? 1 : 0)
                        .putNull("index.blocks.write")
                        .putNull("index.routing.allocation.require._name")
                        .build()
                )
        );
        ensureGreen();

        assertNoResizeSourceIndexSettings("target");

        // resolve true merge node - this is not always the node we required as all shards may be on another node
        final ClusterState state = clusterAdmin().prepareState(TEST_REQUEST_TIMEOUT).get().getState();
        DiscoveryNode mergeNode = state.nodes().get(state.getRoutingTable().index("target").shard(0).primaryShard().currentNodeId());
        logger.info("merge node {}", mergeNode);

        final long maxSeqNo = Arrays.stream(sourceStats.getShards())
            .filter(shard -> shard.getShardRouting().currentNodeId().equals(mergeNode.getId()))
            .map(ShardStats::getSeqNoStats)
            .mapToLong(SeqNoStats::getMaxSeqNo)
            .max()
            .getAsLong();
        final long maxUnsafeAutoIdTimestamp = Arrays.stream(sourceStats.getShards())
            .filter(shard -> shard.getShardRouting().currentNodeId().equals(mergeNode.getId()))
            .map(ShardStats::getStats)
            .map(CommonStats::getSegments)
            .mapToLong(SegmentsStats::getMaxUnsafeAutoIdTimestamp)
            .max()
            .getAsLong();

        final IndicesStatsResponse targetStats = indicesAdmin().prepareStats("target").get();
        for (final ShardStats shardStats : targetStats.getShards()) {
            final SeqNoStats seqNoStats = shardStats.getSeqNoStats();
            final ShardRouting shardRouting = shardStats.getShardRouting();
            assertThat("failed on " + shardRouting, seqNoStats.getMaxSeqNo(), equalTo(maxSeqNo));
            assertThat("failed on " + shardRouting, seqNoStats.getLocalCheckpoint(), equalTo(maxSeqNo));
            assertThat(
                "failed on " + shardRouting,
                shardStats.getStats().getSegments().getMaxUnsafeAutoIdTimestamp(),
                equalTo(maxUnsafeAutoIdTimestamp)
            );
        }

        final int size = docs > 0 ? 2 * docs : 1;
        assertHitCount(prepareSearch("target").setSize(size).setQuery(new TermsQueryBuilder("foo", "bar")), docs);

        if (createWithReplicas == false) {
            // bump replicas
            setReplicaCount(1, "target");
            ensureGreen();
            assertHitCount(prepareSearch("target").setSize(size).setQuery(new TermsQueryBuilder("foo", "bar")), docs);
        }

        for (int i = docs; i < 2 * docs; i++) {
            prepareIndex("target").setSource("{\"foo\" : \"bar\", \"i\" : " + i + "}", XContentType.JSON).get();
        }
        flushAndRefresh();
        assertHitCount(prepareSearch("target").setSize(2 * size).setQuery(new TermsQueryBuilder("foo", "bar")), 2 * docs);
        assertHitCount(prepareSearch("source").setSize(size).setQuery(new TermsQueryBuilder("foo", "bar")), docs);
        GetSettingsResponse target = indicesAdmin().prepareGetSettings("target").get();
        assertThat(
            target.getIndexToSettings().get("target").getAsVersionId("index.version.created", IndexVersion::fromId),
            equalTo(version)
        );

        // clean up
        updateClusterSettings(
            Settings.builder().put(EnableAllocationDecider.CLUSTER_ROUTING_REBALANCE_ENABLE_SETTING.getKey(), (String) null)
        );
    }

    /**
     * Tests that we can manually recover from a failed allocation due to shards being moved away etc.
     */
    public void testCreateShrinkIndexFails() throws Exception {
        internalCluster().ensureAtLeastNumDataNodes(2);
        prepareCreate("source").setSettings(
            Settings.builder().put(indexSettings()).put("number_of_shards", randomIntBetween(2, 7)).put("number_of_replicas", 0)
        ).get();
        for (int i = 0; i < 20; i++) {
            prepareIndex("source").setSource("{\"foo\" : \"bar\", \"i\" : " + i + "}", XContentType.JSON).get();
        }
        Map<String, DiscoveryNode> dataNodes = clusterAdmin().prepareState(TEST_REQUEST_TIMEOUT).get().getState().nodes().getDataNodes();
        assertTrue("at least 2 nodes but was: " + dataNodes.size(), dataNodes.size() >= 2);
        DiscoveryNode[] discoveryNodes = dataNodes.values().toArray(DiscoveryNode[]::new);
        String spareNode = discoveryNodes[0].getName();
        String mergeNode = discoveryNodes[1].getName();
        // ensure all shards are allocated otherwise the ensure green below might not succeed since we require the merge node
        // if we change the setting too quickly we will end up with one replica unassigned which can't be assigned anymore due
        // to the require._name below.
        ensureGreen();
        // relocate all shards to one node such that we can merge it.
        updateIndexSettings(
            Settings.builder().put("index.routing.allocation.require._name", mergeNode).put("index.blocks.write", true),
            "source"
        );
        ensureGreen();

        // now merge source into a single shard index
        indicesAdmin().prepareResizeIndex("source", "target")
            .setWaitForActiveShards(ActiveShardCount.NONE)
            .setSettings(
                Settings.builder()
                    .put("index.routing.allocation.exclude._name", mergeNode) // we manually exclude the merge node to forcefully fuck it up
                    .put("index.number_of_replicas", 0)
                    .put("index.allocation.max_retries", 1)
                    .build()
            )
            .get();
        clusterAdmin().prepareHealth(TEST_REQUEST_TIMEOUT, "target").setWaitForEvents(Priority.LANGUID).get();

        // now we move all shards away from the merge node
        updateIndexSettings(
            Settings.builder().put("index.routing.allocation.require._name", spareNode).put("index.blocks.write", true),
            "source"
        );
        ensureGreen("source");

        // erase the forced failure
        updateIndexSettings(Settings.builder().putNull("index.routing.allocation.exclude._name"), "target");
        // wait until it fails
        assertBusy(() -> {
            ClusterStateResponse clusterStateResponse = clusterAdmin().prepareState(TEST_REQUEST_TIMEOUT).get();
            RoutingTable routingTables = clusterStateResponse.getState().routingTable();
            assertTrue(routingTables.index("target").shard(0).shard(0).unassigned());
            assertEquals(
                UnassignedInfo.Reason.ALLOCATION_FAILED,
                routingTables.index("target").shard(0).shard(0).unassignedInfo().reason()
            );
            assertEquals(1, routingTables.index("target").shard(0).shard(0).unassignedInfo().failedAllocations());
        });
        // now relocate them all to the right node
        updateIndexSettings(Settings.builder().put("index.routing.allocation.require._name", mergeNode), "source");
        ensureGreen("source");

        refreshClusterInfo();
        // kick off a retry and wait until it's done!
        final var clusterRerouteResponse = safeGet(
            client().execute(
                TransportClusterRerouteAction.TYPE,
                new ClusterRerouteRequest(TEST_REQUEST_TIMEOUT, TEST_REQUEST_TIMEOUT).setRetryFailed(true)
            )
        );
        long expectedShardSize = clusterRerouteResponse.getState().routingTable().index("target").shard(0).shard(0).getExpectedShardSize();
        // we support the expected shard size in the allocator to sum up over the source index shards
        assertTrue("expected shard size must be set but wasn't: " + expectedShardSize, expectedShardSize > 0);
        ensureGreen();
        assertHitCount(prepareSearch("target").setSize(100).setQuery(new TermsQueryBuilder("foo", "bar")), 20);
        assertNoResizeSourceIndexSettings("target");
    }

    public void testCreateShrinkWithIndexSort() throws Exception {
        SortField expectedSortField = new SortedSetSortField("id", true, SortedSetSelector.Type.MAX);
        expectedSortField.setMissingValue(SortedSetSortField.STRING_FIRST);
        Sort expectedIndexSort = new Sort(expectedSortField);
        internalCluster().ensureAtLeastNumDataNodes(2);
        prepareCreate("source").setSettings(
            Settings.builder()
                .put(indexSettings())
                .put("sort.field", "id")
                .put("sort.order", "desc")
                .put("number_of_shards", 8)
                .put("number_of_replicas", 0)
        ).setMapping("id", "type=keyword,doc_values=true").get();
        for (int i = 0; i < 20; i++) {
            prepareIndex("source").setId(Integer.toString(i)).setSource("{\"foo\" : \"bar\", \"id\" : " + i + "}", XContentType.JSON).get();
        }
        Map<String, DiscoveryNode> dataNodes = clusterAdmin().prepareState(TEST_REQUEST_TIMEOUT).get().getState().nodes().getDataNodes();
        assertTrue("at least 2 nodes but was: " + dataNodes.size(), dataNodes.size() >= 2);
        DiscoveryNode[] discoveryNodes = dataNodes.values().toArray(DiscoveryNode[]::new);
        String mergeNode = discoveryNodes[0].getName();
        // ensure all shards are allocated otherwise the ensure green below might not succeed since we require the merge node
        // if we change the setting too quickly we will end up with one replica unassigned which can't be assigned anymore due
        // to the require._name below.
        ensureGreen();

        flushAndRefresh();
        assertSortedSegments("source", expectedIndexSort);

        // relocate all shards to one node such that we can merge it.
        updateIndexSettings(
            Settings.builder().put("index.routing.allocation.require._name", mergeNode).put("index.blocks.write", true),
            "source"
        );
        ensureGreen();

        // check that index sort cannot be set on the target index
        IllegalArgumentException exc = expectThrows(
            IllegalArgumentException.class,
            indicesAdmin().prepareResizeIndex("source", "target").setSettings(indexSettings(2, 0).put("index.sort.field", "foo").build())
        );
        assertThat(exc.getMessage(), containsString("can't override index sort when resizing an index"));

        // check that the index sort order of `source` is correctly applied to the `target`
        assertAcked(
            indicesAdmin().prepareResizeIndex("source", "target").setSettings(indexSettings(2, 0).putNull("index.blocks.write").build())
        );
        ensureGreen();
        assertNoResizeSourceIndexSettings("target");

        flushAndRefresh();
        GetSettingsResponse settingsResponse = indicesAdmin().prepareGetSettings("target").get();
        assertEquals(settingsResponse.getSetting("target", "index.sort.field"), "id");
        assertEquals(settingsResponse.getSetting("target", "index.sort.order"), "desc");
        assertSortedSegments("target", expectedIndexSort);

        // ... and that the index sort is also applied to updates
        for (int i = 20; i < 40; i++) {
            prepareIndex("target").setSource("{\"foo\" : \"bar\", \"i\" : " + i + "}", XContentType.JSON).get();
        }
        flushAndRefresh();
        assertSortedSegments("target", expectedIndexSort);
    }

    public void testShrinkCommitsMergeOnIdle() throws Exception {
        prepareCreate("source").setSettings(
            Settings.builder().put(indexSettings()).put("index.number_of_replicas", 0).put("number_of_shards", 5)
        ).get();
        for (int i = 0; i < 30; i++) {
            prepareIndex("source").setSource("{\"foo\" : \"bar\", \"i\" : " + i + "}", XContentType.JSON).get();
        }
        indicesAdmin().prepareFlush("source").get();
        Map<String, DiscoveryNode> dataNodes = clusterAdmin().prepareState(TEST_REQUEST_TIMEOUT).get().getState().nodes().getDataNodes();
        DiscoveryNode[] discoveryNodes = dataNodes.values().toArray(DiscoveryNode[]::new);
        // ensure all shards are allocated otherwise the ensure green below might not succeed since we require the merge node
        // if we change the setting too quickly we will end up with one replica unassigned which can't be assigned anymore due
        // to the require._name below.
        ensureGreen();
        // relocate all shards to one node such that we can merge it.
        updateIndexSettings(
            Settings.builder().put("index.routing.allocation.require._name", discoveryNodes[0].getName()).put("index.blocks.write", true),
            "source"
        );
        ensureGreen();
        IndicesSegmentResponse sourceStats = indicesAdmin().prepareSegments("source").get();

        // disable rebalancing to be able to capture the right stats. balancing can move the target primary
        // making it hard to pin point the source shards.
        updateClusterSettings(Settings.builder().put(EnableAllocationDecider.CLUSTER_ROUTING_REBALANCE_ENABLE_SETTING.getKey(), "none"));
        try {
            // now merge source into a single shard index
            assertAcked(
                indicesAdmin().prepareResizeIndex("source", "target")
                    .setSettings(Settings.builder().put("index.number_of_replicas", 0).build())
            );
            ensureGreen();
            assertNoResizeSourceIndexSettings("target");

<<<<<<< HEAD
            ClusterStateResponse clusterStateResponse = clusterAdmin().prepareState().get();
            IndexMetadata target = clusterStateResponse.getState().getMetadata().getProject().index("target");
=======
            ClusterStateResponse clusterStateResponse = clusterAdmin().prepareState(TEST_REQUEST_TIMEOUT).get();
            IndexMetadata target = clusterStateResponse.getState().getMetadata().index("target");
>>>>>>> ecd887d6
            indicesAdmin().prepareForceMerge("target").setMaxNumSegments(1).setFlush(false).get();
            IndicesSegmentResponse targetSegStats = indicesAdmin().prepareSegments("target").get();
            ShardSegments segmentsStats = targetSegStats.getIndices().get("target").getShards().get(0).shards()[0];
            assertTrue(segmentsStats.getNumberOfCommitted() > 0);
            assertNotEquals(segmentsStats.getSegments(), segmentsStats.getNumberOfCommitted());

            Iterable<IndicesService> dataNodeInstances = internalCluster().getDataNodeInstances(IndicesService.class);
            for (IndicesService service : dataNodeInstances) {
                if (service.hasIndex(target.getIndex())) {
                    IndexService indexShards = service.indexService(target.getIndex());
                    IndexShard shard = indexShards.getShard(0);
                    assertTrue(shard.isActive());
                    shard.flushOnIdle(0);
                    assertFalse(shard.isActive());
                }
            }
            assertBusy(() -> {
                IndicesSegmentResponse targetStats = indicesAdmin().prepareSegments("target").get();
                ShardSegments targetShardSegments = targetStats.getIndices().get("target").getShards().get(0).shards()[0];
                Map<Integer, IndexShardSegments> source = sourceStats.getIndices().get("source").getShards();
                int numSourceSegments = 0;
                for (IndexShardSegments s : source.values()) {
                    numSourceSegments += s.getAt(0).getNumberOfCommitted();
                }
                assertTrue(targetShardSegments.getSegments().size() < numSourceSegments);
                assertEquals(targetShardSegments.getNumberOfCommitted(), targetShardSegments.getNumberOfSearch());
                assertEquals(targetShardSegments.getNumberOfCommitted(), targetShardSegments.getSegments().size());
                assertEquals(1, targetShardSegments.getSegments().size());
            });
        } finally {
            // clean up
            updateClusterSettings(
                Settings.builder().put(EnableAllocationDecider.CLUSTER_ROUTING_REBALANCE_ENABLE_SETTING.getKey(), (String) null)
            );
        }
    }

    public void testShrinkThenSplitWithFailedNode() throws Exception {
        internalCluster().ensureAtLeastNumDataNodes(2);
        final String shrinkNode = internalCluster().startDataOnlyNode();

        final int shardCount = between(2, 5);
        prepareCreate("original").setSettings(
            Settings.builder()
                .put(indexSettings())
                .put(IndexMetadata.SETTING_NUMBER_OF_REPLICAS, 0)
                .put(IndexMetadata.SETTING_NUMBER_OF_SHARDS, shardCount)
        ).get();
        indicesAdmin().prepareFlush("original").get();
        ensureGreen();
        updateIndexSettings(
            Settings.builder()
                .put(IndexMetadata.INDEX_ROUTING_REQUIRE_GROUP_SETTING.getConcreteSettingForNamespace("_name").getKey(), shrinkNode)
                .put(IndexMetadata.SETTING_BLOCKS_WRITE, true),
            "original"
        );
        ensureGreen();

        assertAcked(
            indicesAdmin().prepareResizeIndex("original", "shrunk")
                .setSettings(
                    indexSettings(1, 1).putNull(
                        IndexMetadata.INDEX_ROUTING_REQUIRE_GROUP_SETTING.getConcreteSettingForNamespace("_name").getKey()
                    ).build()
                )
                .setResizeType(ResizeType.SHRINK)
        );
        ensureGreen();

        final int nodeCount = cluster().size();
        internalCluster().stopNode(shrinkNode);
        ensureStableCluster(nodeCount - 1);

        // demonstrate that the index.routing.allocation.initial_recovery setting from the shrink doesn't carry over into the split index,
        // because this would cause the shrink to fail as the initial_recovery node is no longer present.

        logger.info("--> executing split");
        assertAcked(
            indicesAdmin().prepareResizeIndex("shrunk", "splitagain")
                .setSettings(
                    indexSettings(shardCount, 0).putNull(
                        IndexMetadata.INDEX_ROUTING_REQUIRE_GROUP_SETTING.getConcreteSettingForNamespace("_name").getKey()
                    ).build()
                )
                .setResizeType(ResizeType.SPLIT)
        );
        ensureGreen("splitagain");
        assertNoResizeSourceIndexSettings("splitagain");
    }

    static void assertNoResizeSourceIndexSettings(final String index) {
        ClusterStateResponse clusterStateResponse = clusterAdmin().prepareState(TEST_REQUEST_TIMEOUT)
            .clear()
            .clear()
            .setMetadata(true)
            .setRoutingTable(true)
            .get();
        IndexRoutingTable indexRoutingTable = clusterStateResponse.getState().routingTable().index(index);
        assertThat("Index " + index + " should have all primaries started", indexRoutingTable.allPrimaryShardsActive(), equalTo(true));
        IndexMetadata indexMetadata = clusterStateResponse.getState().metadata().getProject().index(index);
        assertThat("Index " + index + " should have index metadata", indexMetadata, notNullValue());
        assertThat("Index " + index + " should have index metadata", indexMetadata, notNullValue());
        assertThat("Index " + index + " should not have resize source index", indexMetadata.getResizeSourceIndex(), nullValue());
        assertThat(
            "Index " + index + " should not have resize source name setting",
            IndexMetadata.INDEX_RESIZE_SOURCE_UUID.exists(indexMetadata.getSettings()),
            equalTo(false)
        );
        assertThat(
            "Index " + index + " should not have resize source UUID setting",
            IndexMetadata.INDEX_RESIZE_SOURCE_NAME.exists(indexMetadata.getSettings()),
            equalTo(false)
        );
        assertThat(
            "Index " + index + " should not have initial recovery setting",
            indexMetadata.getSettings().get(IndexMetadata.INDEX_SHRINK_INITIAL_RECOVERY_KEY),
            nullValue()
        );
    }
}<|MERGE_RESOLUTION|>--- conflicted
+++ resolved
@@ -226,16 +226,11 @@
     }
 
     private static IndexMetadata indexMetadata(final Client client, final String index) {
-<<<<<<< HEAD
-        final ClusterStateResponse clusterStateResponse = client.admin().cluster().state(new ClusterStateRequest()).actionGet();
-        return clusterStateResponse.getState().metadata().getProject().index(index);
-=======
         final ClusterStateResponse clusterStateResponse = client.admin()
             .cluster()
             .state(new ClusterStateRequest(TEST_REQUEST_TIMEOUT))
             .actionGet();
-        return clusterStateResponse.getState().metadata().index(index);
->>>>>>> ecd887d6
+        return clusterStateResponse.getState().metadata().getProject().index(index);
     }
 
     public void testCreateShrinkIndex() {
@@ -520,13 +515,8 @@
             ensureGreen();
             assertNoResizeSourceIndexSettings("target");
 
-<<<<<<< HEAD
-            ClusterStateResponse clusterStateResponse = clusterAdmin().prepareState().get();
+            ClusterStateResponse clusterStateResponse = clusterAdmin().prepareState(TEST_REQUEST_TIMEOUT).get();
             IndexMetadata target = clusterStateResponse.getState().getMetadata().getProject().index("target");
-=======
-            ClusterStateResponse clusterStateResponse = clusterAdmin().prepareState(TEST_REQUEST_TIMEOUT).get();
-            IndexMetadata target = clusterStateResponse.getState().getMetadata().index("target");
->>>>>>> ecd887d6
             indicesAdmin().prepareForceMerge("target").setMaxNumSegments(1).setFlush(false).get();
             IndicesSegmentResponse targetSegStats = indicesAdmin().prepareSegments("target").get();
             ShardSegments segmentsStats = targetSegStats.getIndices().get("target").getShards().get(0).shards()[0];
