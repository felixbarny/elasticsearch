/*
 * Copyright Elasticsearch B.V. and/or licensed to Elasticsearch B.V. under one
 * or more contributor license agreements. Licensed under the "Elastic License
 * 2.0", the "GNU Affero General Public License v3.0 only", and the "Server Side
 * Public License v 1"; you may not use this file except in compliance with, at
 * your election, the "Elastic License 2.0", the "GNU Affero General Public
 * License v3.0 only", or the "Server Side Public License, v 1".
 */

package org.elasticsearch.cluster.metadata;

import org.apache.logging.log4j.LogManager;
import org.apache.logging.log4j.Logger;
import org.elasticsearch.TransportVersion;
import org.elasticsearch.TransportVersions;
import org.elasticsearch.Version;
import org.elasticsearch.action.admin.indices.rollover.RolloverInfo;
import org.elasticsearch.action.support.ActiveShardCount;
import org.elasticsearch.cluster.Diff;
import org.elasticsearch.cluster.Diffable;
import org.elasticsearch.cluster.DiffableUtils;
import org.elasticsearch.cluster.block.ClusterBlock;
import org.elasticsearch.cluster.block.ClusterBlockLevel;
import org.elasticsearch.cluster.node.DiscoveryNodeFilters;
import org.elasticsearch.cluster.routing.IndexRouting;
import org.elasticsearch.cluster.routing.TimeSeriesDimensionsMetadataAccess;
import org.elasticsearch.cluster.routing.allocation.DataTier;
import org.elasticsearch.cluster.routing.allocation.IndexMetadataUpdater;
import org.elasticsearch.cluster.routing.allocation.decider.DiskThresholdDecider;
import org.elasticsearch.cluster.routing.allocation.decider.ShardsLimitAllocationDecider;
import org.elasticsearch.common.ReferenceDocs;
import org.elasticsearch.common.collect.ImmutableOpenMap;
import org.elasticsearch.common.compress.CompressedXContent;
import org.elasticsearch.common.io.stream.StreamInput;
import org.elasticsearch.common.io.stream.StreamOutput;
import org.elasticsearch.common.io.stream.Writeable;
import org.elasticsearch.common.settings.Setting;
import org.elasticsearch.common.settings.Setting.Property;
import org.elasticsearch.common.settings.Settings;
import org.elasticsearch.common.util.Maps;
import org.elasticsearch.common.util.set.Sets;
import org.elasticsearch.common.xcontent.XContentHelper;
import org.elasticsearch.common.xcontent.XContentParserUtils;
import org.elasticsearch.core.Nullable;
import org.elasticsearch.gateway.MetadataStateFormat;
import org.elasticsearch.index.Index;
import org.elasticsearch.index.IndexMode;
import org.elasticsearch.index.IndexSettings;
import org.elasticsearch.index.IndexVersion;
import org.elasticsearch.index.IndexVersions;
import org.elasticsearch.index.mapper.DateFieldMapper;
import org.elasticsearch.index.mapper.MapperService;
import org.elasticsearch.index.seqno.SequenceNumbers;
import org.elasticsearch.index.shard.IndexLongFieldRange;
import org.elasticsearch.index.shard.ShardId;
import org.elasticsearch.index.shard.ShardLongFieldRange;
import org.elasticsearch.rest.RestStatus;
import org.elasticsearch.snapshots.SearchableSnapshotsSettings;
import org.elasticsearch.xcontent.ToXContent;
import org.elasticsearch.xcontent.ToXContentFragment;
import org.elasticsearch.xcontent.XContentBuilder;
import org.elasticsearch.xcontent.XContentFactory;
import org.elasticsearch.xcontent.XContentParser;

import java.io.IOException;
import java.time.Instant;
import java.time.ZoneOffset;
import java.time.ZonedDateTime;
import java.util.ArrayList;
import java.util.Arrays;
import java.util.Collections;
import java.util.EnumSet;
import java.util.HashMap;
import java.util.HashSet;
import java.util.Iterator;
import java.util.List;
import java.util.Locale;
import java.util.Map;
import java.util.Objects;
import java.util.OptionalDouble;
import java.util.OptionalLong;
import java.util.Set;
import java.util.function.Function;

import static org.elasticsearch.cluster.metadata.Metadata.CONTEXT_MODE_PARAM;
import static org.elasticsearch.cluster.metadata.Metadata.DEDUPLICATED_MAPPINGS_PARAM;
import static org.elasticsearch.cluster.node.DiscoveryNodeFilters.OpType.AND;
import static org.elasticsearch.cluster.node.DiscoveryNodeFilters.OpType.OR;
import static org.elasticsearch.cluster.node.DiscoveryNodeFilters.validateIpValue;
import static org.elasticsearch.common.settings.Settings.readSettingsFromStream;
import static org.elasticsearch.snapshots.SearchableSnapshotsSettings.SEARCHABLE_SNAPSHOT_PARTIAL_SETTING_KEY;

public class IndexMetadata implements Diffable<IndexMetadata>, ToXContentFragment {

    private static final Logger logger = LogManager.getLogger(IndexMetadata.class);

    public static final ClusterBlock INDEX_READ_ONLY_BLOCK = new ClusterBlock(
        5,
        "index read-only (api)",
        false,
        false,
        false,
        RestStatus.FORBIDDEN,
        EnumSet.of(ClusterBlockLevel.WRITE, ClusterBlockLevel.METADATA_WRITE)
    );
    public static final ClusterBlock INDEX_READ_BLOCK = new ClusterBlock(
        7,
        "index read (api)",
        false,
        false,
        false,
        RestStatus.FORBIDDEN,
        EnumSet.of(ClusterBlockLevel.READ)
    );
    public static final ClusterBlock INDEX_WRITE_BLOCK = new ClusterBlock(
        8,
        "index write (api)",
        false,
        false,
        false,
        RestStatus.FORBIDDEN,
        EnumSet.of(ClusterBlockLevel.WRITE)
    );
    public static final ClusterBlock INDEX_METADATA_BLOCK = new ClusterBlock(
        9,
        "index metadata (api)",
        false,
        false,
        false,
        RestStatus.FORBIDDEN,
        EnumSet.of(ClusterBlockLevel.METADATA_WRITE, ClusterBlockLevel.METADATA_READ)
    );
    public static final ClusterBlock INDEX_READ_ONLY_ALLOW_DELETE_BLOCK = new ClusterBlock(
        12,
        "disk usage exceeded flood-stage watermark, index has read-only-allow-delete block; for more information, see "
            + ReferenceDocs.FLOOD_STAGE_WATERMARK,
        false,
        false,
        true,
        RestStatus.TOO_MANY_REQUESTS,
        EnumSet.of(ClusterBlockLevel.WRITE)
    );
    public static final ClusterBlock INDEX_REFRESH_BLOCK = new ClusterBlock(
        14,
        "index refresh blocked, waiting for shard(s) to be started",
        true,
        false,
        false,
        RestStatus.REQUEST_TIMEOUT,
        EnumSet.of(ClusterBlockLevel.REFRESH)
    );

    // 'event.ingested' (part of Elastic Common Schema) range is tracked in cluster state, along with @timestamp
    public static final String EVENT_INGESTED_FIELD_NAME = "event.ingested";

    @Nullable
    public String getDownsamplingInterval() {
        return settings.get(IndexMetadata.INDEX_DOWNSAMPLE_INTERVAL_KEY);
    }

    public enum State implements Writeable {
        OPEN((byte) 0),
        CLOSE((byte) 1);

        private final byte id;

        State(byte id) {
            this.id = id;
        }

        public byte id() {
            return this.id;
        }

        public static State fromId(byte id) {
            if (id == 0) {
                return OPEN;
            } else if (id == 1) {
                return CLOSE;
            }
            throw new IllegalStateException("No state match for id [" + id + "]");
        }

        public static State readFrom(StreamInput in) throws IOException {
            byte id = in.readByte();
            return switch (id) {
                case 0 -> OPEN;
                case 1 -> CLOSE;
                default -> throw new IllegalStateException("No state match for id [" + id + "]");
            };
        }

        public static State fromString(String state) {
            if ("open".equals(state)) {
                return OPEN;
            } else if ("close".equals(state)) {
                return CLOSE;
            }
            throw new IllegalStateException("No state match for [" + state + "]");
        }

        @Override
        public void writeTo(StreamOutput out) throws IOException {
            out.writeByte(id);
        }
    }

    /**
     * This is a safety limit that should only be exceeded in very rare and special cases. The assumption is that
     * 99% of the users have less than 1024 shards per index. We also make it a hard check that requires restart of nodes
     * if a cluster should allow to create more than 1024 shards per index. NOTE: this does not limit the number of shards
     * per cluster. this also prevents creating stuff like a new index with millions of shards by accident which essentially
     * kills the entire cluster with OOM on the spot.
     */
    public static final String PER_INDEX_MAX_NUMBER_OF_SHARDS = "1024";

    static Setting<Integer> buildNumberOfShardsSetting() {
        final int maxNumShards = Integer.parseInt(System.getProperty("es.index.max_number_of_shards", PER_INDEX_MAX_NUMBER_OF_SHARDS));
        if (maxNumShards < 1) {
            throw new IllegalArgumentException("es.index.max_number_of_shards must be > 0");
        }
        return Setting.intSetting(SETTING_NUMBER_OF_SHARDS, 1, 1, maxNumShards, Property.IndexScope, Property.Final);
    }

    public static final String INDEX_SETTING_PREFIX = "index.";
    public static final String SETTING_NUMBER_OF_SHARDS = "index.number_of_shards";
    public static final Setting<Integer> INDEX_NUMBER_OF_SHARDS_SETTING = buildNumberOfShardsSetting();
    public static final String SETTING_NUMBER_OF_REPLICAS = "index.number_of_replicas";
    public static final Setting<Integer> INDEX_NUMBER_OF_REPLICAS_SETTING = Setting.intSetting(
        SETTING_NUMBER_OF_REPLICAS,
        1,
        0,
        Property.Dynamic,
        Property.IndexScope
    );

    public static final String SETTING_ROUTING_PARTITION_SIZE = "index.routing_partition_size";
    public static final Setting<Integer> INDEX_ROUTING_PARTITION_SIZE_SETTING = Setting.intSetting(
        SETTING_ROUTING_PARTITION_SIZE,
        1,
        1,
        Property.Final,
        Property.IndexScope
    );

    @SuppressWarnings("Convert2Diamond") // since some IntelliJs mysteriously report an error if an <Integer> is replaced with <> here:
    public static final Setting<Integer> INDEX_NUMBER_OF_ROUTING_SHARDS_SETTING = Setting.intSetting(
        "index.number_of_routing_shards",
        INDEX_NUMBER_OF_SHARDS_SETTING,
        1,
        new Setting.Validator<Integer>() {

            @Override
            public void validate(final Integer value) {

            }

            @Override
            public void validate(final Integer numRoutingShards, final Map<Setting<?>, Object> settings) {
                int numShards = (int) settings.get(INDEX_NUMBER_OF_SHARDS_SETTING);
                if (numRoutingShards < numShards) {
                    throw new IllegalArgumentException(
                        "index.number_of_routing_shards [" + numRoutingShards + "] must be >= index.number_of_shards [" + numShards + "]"
                    );
                }
                getRoutingFactor(numShards, numRoutingShards);
            }

            @Override
            public Iterator<Setting<?>> settings() {
                final List<Setting<?>> settings = List.of(INDEX_NUMBER_OF_SHARDS_SETTING);
                return settings.iterator();
            }

        },
        Property.IndexScope
    );

    public static final String SETTING_AUTO_EXPAND_REPLICAS = "index.auto_expand_replicas";
    public static final Setting<AutoExpandReplicas> INDEX_AUTO_EXPAND_REPLICAS_SETTING = AutoExpandReplicas.SETTING;

    public enum APIBlock implements Writeable {
        READ_ONLY("read_only", INDEX_READ_ONLY_BLOCK, Property.ServerlessPublic),
        READ("read", INDEX_READ_BLOCK, Property.ServerlessPublic),
        WRITE("write", INDEX_WRITE_BLOCK, Property.ServerlessPublic),
        METADATA("metadata", INDEX_METADATA_BLOCK, Property.ServerlessPublic),
        READ_ONLY_ALLOW_DELETE("read_only_allow_delete", INDEX_READ_ONLY_ALLOW_DELETE_BLOCK);

        final String name;
        final String settingName;
        final Setting<Boolean> setting;
        final ClusterBlock block;

        APIBlock(String name, ClusterBlock block) {
            this.name = name;
            this.settingName = "index.blocks." + name;
            this.setting = Setting.boolSetting(settingName, false, Property.Dynamic, Property.IndexScope);
            this.block = block;
        }

        APIBlock(String name, ClusterBlock block, Property serverlessProperty) {
            this.name = name;
            this.settingName = "index.blocks." + name;
            this.setting = Setting.boolSetting(settingName, false, Property.Dynamic, Property.IndexScope, serverlessProperty);
            this.block = block;
        }

        public String settingName() {
            return settingName;
        }

        public Setting<Boolean> setting() {
            return setting;
        }

        public ClusterBlock getBlock() {
            return block;
        }

        @Override
        public String toString() {
            return name;
        }

        public static APIBlock fromName(String name) {
            for (APIBlock block : APIBlock.values()) {
                if (block.name.equals(name)) {
                    return block;
                }
            }
            throw new IllegalArgumentException("No block found with name " + name);
        }

        public static APIBlock fromSetting(String settingName) {
            for (APIBlock block : APIBlock.values()) {
                if (block.settingName.equals(settingName)) {
                    return block;
                }
            }
            throw new IllegalArgumentException("No block found with setting name " + settingName);
        }

        @Override
        public void writeTo(StreamOutput out) throws IOException {
            out.writeVInt(ordinal());
        }

        public static APIBlock readFrom(StreamInput input) throws IOException {
            return APIBlock.values()[input.readVInt()];
        }
    }

    public static final String SETTING_READ_ONLY = APIBlock.READ_ONLY.settingName();
    public static final Setting<Boolean> INDEX_READ_ONLY_SETTING = APIBlock.READ_ONLY.setting();

    public static final String SETTING_BLOCKS_READ = APIBlock.READ.settingName();
    public static final Setting<Boolean> INDEX_BLOCKS_READ_SETTING = APIBlock.READ.setting();

    public static final String SETTING_BLOCKS_WRITE = APIBlock.WRITE.settingName();
    public static final Setting<Boolean> INDEX_BLOCKS_WRITE_SETTING = APIBlock.WRITE.setting();

    public static final String SETTING_BLOCKS_METADATA = APIBlock.METADATA.settingName();
    public static final Setting<Boolean> INDEX_BLOCKS_METADATA_SETTING = APIBlock.METADATA.setting();

    public static final String SETTING_READ_ONLY_ALLOW_DELETE = APIBlock.READ_ONLY_ALLOW_DELETE.settingName();
    public static final Setting<Boolean> INDEX_BLOCKS_READ_ONLY_ALLOW_DELETE_SETTING = APIBlock.READ_ONLY_ALLOW_DELETE.setting();

    public static final String SETTING_VERSION_CREATED = "index.version.created";

    public static final Setting<IndexVersion> SETTING_INDEX_VERSION_CREATED = Setting.versionIdSetting(
        SETTING_VERSION_CREATED,
        IndexVersions.ZERO,
        IndexVersion::fromId,
        Property.IndexScope,
        Property.PrivateIndex
    );

    public static final String SETTING_VERSION_CREATED_STRING = "index.version.created_string";
    public static final String SETTING_CREATION_DATE = "index.creation_date";

    /**
     * These internal settings are no longer added to new indices. They are deprecated but still defined
     * to retain compatibility with old indexes. TODO: remove in 9.0.
     */
    @Deprecated
    public static final String SETTING_VERSION_UPGRADED = "index.version.upgraded";
    @Deprecated
    public static final String SETTING_VERSION_UPGRADED_STRING = "index.version.upgraded_string";

    public static final String SETTING_VERSION_COMPATIBILITY = "index.version.compatibility";

    /**
     * See {@link #getCompatibilityVersion()}
     */
    public static final Setting<IndexVersion> SETTING_INDEX_VERSION_COMPATIBILITY = Setting.versionIdSetting(
        SETTING_VERSION_COMPATIBILITY,
        SETTING_INDEX_VERSION_CREATED, // fall back to index.version.created
        new Setting.Validator<>() {
            @Override
            public void validate(final IndexVersion compatibilityVersion) {

            }

            @Override
            public void validate(final IndexVersion compatibilityVersion, final Map<Setting<?>, Object> settings) {
                IndexVersion createdVersion = (IndexVersion) settings.get(SETTING_INDEX_VERSION_CREATED);
                if (compatibilityVersion.before(createdVersion)) {
                    throw new IllegalArgumentException(
                        SETTING_VERSION_COMPATIBILITY
                            + " ["
                            + compatibilityVersion.toReleaseVersion()
                            + "] must be >= "
                            + SETTING_VERSION_CREATED
                            + " ["
                            + createdVersion.toReleaseVersion()
                            + "]"
                    );
                }
            }

            @Override
            public Iterator<Setting<?>> settings() {
                final List<Setting<?>> settings = List.of(SETTING_INDEX_VERSION_CREATED);
                return settings.iterator();
            }
        },
        Property.IndexScope,
        Property.PrivateIndex
    );

    /**
     * The user provided name for an index. This is the plain string provided by the user when the index was created.
     * It might still contain date math expressions etc. (added in 5.0)
     */
    public static final String SETTING_INDEX_PROVIDED_NAME = "index.provided_name";
    public static final String SETTING_PRIORITY = "index.priority";
    public static final Setting<Integer> INDEX_PRIORITY_SETTING = Setting.intSetting(
        "index.priority",
        1,
        0,
        Property.Dynamic,
        Property.IndexScope
    );
    public static final String SETTING_CREATION_DATE_STRING = "index.creation_date_string";
    public static final String SETTING_INDEX_UUID = "index.uuid";
    public static final String SETTING_HISTORY_UUID = "index.history.uuid";
    public static final String SETTING_DATA_PATH = "index.data_path";
    public static final Setting<String> INDEX_DATA_PATH_SETTING = Setting.simpleString(
        SETTING_DATA_PATH,
        Property.IndexScope,
        Property.DeprecatedWarning
    );
    public static final String INDEX_UUID_NA_VALUE = "_na_";

    public static final String INDEX_ROUTING_REQUIRE_GROUP_PREFIX = "index.routing.allocation.require";
    public static final String INDEX_ROUTING_INCLUDE_GROUP_PREFIX = "index.routing.allocation.include";
    public static final String INDEX_ROUTING_EXCLUDE_GROUP_PREFIX = "index.routing.allocation.exclude";

    public static final Setting.AffixSetting<List<String>> INDEX_ROUTING_REQUIRE_GROUP_SETTING = Setting.prefixKeySetting(
        INDEX_ROUTING_REQUIRE_GROUP_PREFIX + ".",
        key -> Setting.stringListSetting(key, value -> validateIpValue(key, value), Property.Dynamic, Property.IndexScope)
    );
    public static final Setting.AffixSetting<List<String>> INDEX_ROUTING_INCLUDE_GROUP_SETTING = Setting.prefixKeySetting(
        INDEX_ROUTING_INCLUDE_GROUP_PREFIX + ".",
        key -> Setting.stringListSetting(key, value -> validateIpValue(key, value), Property.Dynamic, Property.IndexScope)
    );
    public static final Setting.AffixSetting<List<String>> INDEX_ROUTING_EXCLUDE_GROUP_SETTING = Setting.prefixKeySetting(
        INDEX_ROUTING_EXCLUDE_GROUP_PREFIX + ".",
        key -> Setting.stringListSetting(key, value -> validateIpValue(key, value), Property.Dynamic, Property.IndexScope)
    );
    public static final Setting.AffixSetting<List<String>> INDEX_ROUTING_INITIAL_RECOVERY_GROUP_SETTING = Setting.prefixKeySetting(
        "index.routing.allocation.initial_recovery.",
        Setting::stringListSetting
    );

    /**
     * The number of active shard copies to check for before proceeding with a write operation.
     */
    public static final Setting<ActiveShardCount> SETTING_WAIT_FOR_ACTIVE_SHARDS = new Setting<>(
        "index.write.wait_for_active_shards",
        "1",
        ActiveShardCount::parseString,
        Setting.Property.Dynamic,
        Setting.Property.IndexScope
    );

    public static final String SETTING_INDEX_HIDDEN = "index.hidden";
    /**
     * Whether the index is considered hidden or not. A hidden index will not be resolved in
     * normal wildcard searches unless explicitly allowed
     */
    public static final Setting<Boolean> INDEX_HIDDEN_SETTING = Setting.boolSetting(
        SETTING_INDEX_HIDDEN,
        false,
        Property.Dynamic,
        Property.IndexScope,
        Property.ServerlessPublic
    );

    /**
     * an internal index format description, allowing us to find out if this index is upgraded or needs upgrading
     */
    private static final String INDEX_FORMAT = "index.format";
    public static final Setting<Integer> INDEX_FORMAT_SETTING = Setting.intSetting(
        INDEX_FORMAT,
        0,
        Setting.Property.IndexScope,
        Setting.Property.Final
    );

    public static final Setting<List<String>> INDEX_ROUTING_PATH = Setting.stringListSetting(
        "index.routing_path",
        Setting.Property.IndexScope,
        Setting.Property.Final,
        Property.ServerlessPublic
    );

    /**
     * Legacy index setting, kept for 7.x BWC compatibility. This setting has no effect in 8.x. Do not use.
     * TODO: Remove in 9.0
     */
    @Deprecated
    public static final Setting<String> INDEX_ROLLUP_SOURCE_UUID = Setting.simpleString(
        "index.rollup.source.uuid",
        Property.IndexScope,
        Property.PrivateIndex,
        Property.IndexSettingDeprecatedInV7AndRemovedInV8
    );

    /**
     * Legacy index setting, kept for 7.x BWC compatibility. This setting has no effect in 8.x. Do not use.
     * TODO: Remove in 9.0
     */
    @Deprecated
    public static final Setting<String> INDEX_ROLLUP_SOURCE_NAME = Setting.simpleString(
        "index.rollup.source.name",
        Property.IndexScope,
        Property.PrivateIndex,
        Property.IndexSettingDeprecatedInV7AndRemovedInV8
    );

    public static final String KEY_IN_SYNC_ALLOCATIONS = "in_sync_allocations";

    public static final List<String> PARTIALLY_MOUNTED_INDEX_TIER_PREFERENCE = List.of(DataTier.DATA_FROZEN);

    static final String KEY_VERSION = "version";
    static final String KEY_MAPPING_VERSION = "mapping_version";
    static final String KEY_SETTINGS_VERSION = "settings_version";
    static final String KEY_ALIASES_VERSION = "aliases_version";
    static final String KEY_ROUTING_NUM_SHARDS = "routing_num_shards";
    static final String KEY_SETTINGS = "settings";
    static final String KEY_STATE = "state";
    static final String KEY_MAPPINGS = "mappings";
    static final String KEY_MAPPINGS_HASH = "mappings_hash";
    static final String KEY_ALIASES = "aliases";
    static final String KEY_ROLLOVER_INFOS = "rollover_info";
    static final String KEY_MAPPINGS_UPDATED_VERSION = "mappings_updated_version";
    static final String KEY_SYSTEM = "system";
    static final String KEY_TIMESTAMP_RANGE = "timestamp_range";
    static final String KEY_EVENT_INGESTED_RANGE = "event_ingested_range";
    public static final String KEY_PRIMARY_TERMS = "primary_terms";
    public static final String KEY_STATS = "stats";

    public static final String KEY_WRITE_LOAD_FORECAST = "write_load_forecast";

    public static final String KEY_SHARD_SIZE_FORECAST = "shard_size_forecast";

    public static final String KEY_INFERENCE_FIELDS = "field_inference";

    public static final String KEY_RESHARDING = "resharding";

    public static final String INDEX_STATE_FILE_PREFIX = "state-";

    static final TransportVersion STATS_AND_FORECAST_ADDED = TransportVersions.V_8_6_0;

    private final int routingNumShards;
    private final int routingFactor;
    private final int routingPartitionSize;
    private final List<String> routingPaths;

    /**
     * Populated when an index that belongs to a time_series data stream is created or its mappings are updated.
     * This is used so that the coordinating node knows which fields are time series dimensions as it doesn't have access to mappings.
     * It's important that this list is kept up-to-date when new dimensions are added to the mapping.
     * When it gets updated, the tsid and routing for existing time series that don't use the new dimension field won't change.
     * When this is populated, an optimization kicks in that allows the coordinating node to create the tsid and the routing hash
     * in one go.
     * Otherwise, the coordinating node only creates the routing hash based on {@link #INDEX_ROUTING_PATH} and the tsid is created
     * during document parsing, effectively requiring two passes over the document.
     * <p>
     * The condition for this optimization to kick in is that all possible dimension fields can be identified
     * via a list of wildcard patterns.
     * If that's not the case (for example when certain types of dynamic templates are used),
     * the {@link #INDEX_ROUTING_PATH} is populated instead.
     */
    private final List<String> timeSeriesDimensions;

    private final int numberOfShards;
    private final int numberOfReplicas;

    private final Index index;
    private final long version;

    private final long mappingVersion;

    private final long settingsVersion;

    private final long aliasesVersion;

    private final long[] primaryTerms;

    private final State state;

    private final ImmutableOpenMap<String, AliasMetadata> aliases;

    private final Settings settings;

    @Nullable
    private final MappingMetadata mapping;

    private final ImmutableOpenMap<String, InferenceFieldMetadata> inferenceFields;

    private final ImmutableOpenMap<String, DiffableStringMap> customData;

    private final Map<Integer, Set<String>> inSyncAllocationIds;

    private final transient int totalNumberOfShards;

    private final DiscoveryNodeFilters requireFilters;
    private final DiscoveryNodeFilters includeFilters;
    private final DiscoveryNodeFilters excludeFilters;
    private final DiscoveryNodeFilters initialRecoveryFilters;

    private final IndexVersion indexCreatedVersion;
    private final IndexVersion mappingsUpdatedVersion;
    private final IndexVersion indexCompatibilityVersion;

    private final ActiveShardCount waitForActiveShards;
    private final ImmutableOpenMap<String, RolloverInfo> rolloverInfos;
    private final boolean isSystem;
    private final boolean isHidden;

    // range for the @timestamp field for the Index
    private final IndexLongFieldRange timestampRange;
    // range for the event.ingested field for the Index
    private final IndexLongFieldRange eventIngestedRange;

    private final int priority;

    private final long creationDate;

    private final boolean ignoreDiskWatermarks;

    @Nullable // since we store null if DataTier.TIER_PREFERENCE_SETTING failed validation
    private final List<String> tierPreference;

    private final int shardsPerNodeLimit;

    @Nullable // if an index isn't managed by ilm, it won't have a policy
    private final String lifecyclePolicyName;

    private final LifecycleExecutionState lifecycleExecutionState;

    private final AutoExpandReplicas autoExpandReplicas;

    private final boolean isSearchableSnapshot;

    private final boolean isPartialSearchableSnapshot;

    @Nullable
    private final IndexMode indexMode;
    @Nullable
    private final Instant timeSeriesStart;
    @Nullable
    private final Instant timeSeriesEnd;
    @Nullable
    private final IndexMetadataStats stats;
    @Nullable
    private final Double writeLoadForecast;
    @Nullable
    private final Long shardSizeInBytesForecast;
    @Nullable
    private final IndexReshardingMetadata reshardingMetadata;

    private IndexMetadata(
        final Index index,
        final long version,
        final long mappingVersion,
        final long settingsVersion,
        final long aliasesVersion,
        final long[] primaryTerms,
        final State state,
        final int numberOfShards,
        final int numberOfReplicas,
        final Settings settings,
        final MappingMetadata mapping,
        final ImmutableOpenMap<String, InferenceFieldMetadata> inferenceFields,
        final ImmutableOpenMap<String, AliasMetadata> aliases,
        final ImmutableOpenMap<String, DiffableStringMap> customData,
        final Map<Integer, Set<String>> inSyncAllocationIds,
        final DiscoveryNodeFilters requireFilters,
        final DiscoveryNodeFilters initialRecoveryFilters,
        final DiscoveryNodeFilters includeFilters,
        final DiscoveryNodeFilters excludeFilters,
        final IndexVersion indexCreatedVersion,
        final IndexVersion mappingsUpdatedVersion,
        final int routingNumShards,
        final int routingPartitionSize,
        final List<String> routingPaths,
        final List<String> timeSeriesDimensions,
        final ActiveShardCount waitForActiveShards,
        final ImmutableOpenMap<String, RolloverInfo> rolloverInfos,
        final boolean isSystem,
        final boolean isHidden,
        final IndexLongFieldRange timestampRange,
        final IndexLongFieldRange eventIngestedRange,
        final int priority,
        final long creationDate,
        final boolean ignoreDiskWatermarks,
        @Nullable final List<String> tierPreference,
        final int shardsPerNodeLimit,
        final String lifecyclePolicyName,
        final LifecycleExecutionState lifecycleExecutionState,
        final AutoExpandReplicas autoExpandReplicas,
        final boolean isSearchableSnapshot,
        final boolean isPartialSearchableSnapshot,
        @Nullable final IndexMode indexMode,
        @Nullable final Instant timeSeriesStart,
        @Nullable final Instant timeSeriesEnd,
        final IndexVersion indexCompatibilityVersion,
        @Nullable final IndexMetadataStats stats,
        @Nullable final Double writeLoadForecast,
        @Nullable Long shardSizeInBytesForecast,
        @Nullable IndexReshardingMetadata reshardingMetadata
    ) {
        this.index = index;
        this.version = version;
        assert mappingVersion >= 0 : mappingVersion;
        this.mappingVersion = mappingVersion;
        this.mappingsUpdatedVersion = mappingsUpdatedVersion;
        assert settingsVersion >= 0 : settingsVersion;
        this.settingsVersion = settingsVersion;
        assert aliasesVersion >= 0 : aliasesVersion;
        this.aliasesVersion = aliasesVersion;
        this.primaryTerms = primaryTerms;
        assert primaryTerms.length == numberOfShards;
        this.state = state;
        this.numberOfShards = numberOfShards;
        this.numberOfReplicas = numberOfReplicas;
        this.totalNumberOfShards = numberOfShards * (numberOfReplicas + 1);
        this.settings = settings;
        this.mapping = mapping;
        this.inferenceFields = inferenceFields;
        this.customData = customData;
        this.aliases = aliases;
        this.inSyncAllocationIds = inSyncAllocationIds;
        this.requireFilters = requireFilters;
        this.includeFilters = includeFilters;
        this.excludeFilters = excludeFilters;
        this.initialRecoveryFilters = initialRecoveryFilters;
        this.indexCreatedVersion = indexCreatedVersion;
        this.routingNumShards = routingNumShards;
        this.routingFactor = routingNumShards / numberOfShards;
        this.routingPartitionSize = routingPartitionSize;
        this.routingPaths = routingPaths;
        this.timeSeriesDimensions = timeSeriesDimensions;
        this.waitForActiveShards = waitForActiveShards;
        this.rolloverInfos = rolloverInfos;
        this.isSystem = isSystem;
        assert isHidden == INDEX_HIDDEN_SETTING.get(settings);
        this.isHidden = isHidden;
        this.timestampRange = timestampRange;
        this.eventIngestedRange = eventIngestedRange;
        this.priority = priority;
        this.creationDate = creationDate;
        this.ignoreDiskWatermarks = ignoreDiskWatermarks;
        // always configure the correct (one and only) value for the partially mounted indices tier preference
        this.tierPreference = isPartialSearchableSnapshot ? PARTIALLY_MOUNTED_INDEX_TIER_PREFERENCE : tierPreference;
        this.shardsPerNodeLimit = shardsPerNodeLimit;
        this.lifecyclePolicyName = lifecyclePolicyName;
        this.lifecycleExecutionState = lifecycleExecutionState;
        this.autoExpandReplicas = autoExpandReplicas;
        this.isSearchableSnapshot = isSearchableSnapshot;
        this.isPartialSearchableSnapshot = isPartialSearchableSnapshot;
        this.indexCompatibilityVersion = indexCompatibilityVersion;
        assert indexCompatibilityVersion.equals(SETTING_INDEX_VERSION_COMPATIBILITY.get(settings));
        this.indexMode = indexMode;
        this.timeSeriesStart = timeSeriesStart;
        this.timeSeriesEnd = timeSeriesEnd;
        this.stats = stats;
        this.writeLoadForecast = writeLoadForecast;
        this.shardSizeInBytesForecast = shardSizeInBytesForecast;
        assert numberOfShards * routingFactor == routingNumShards : routingNumShards + " must be a multiple of " + numberOfShards;
        this.reshardingMetadata = reshardingMetadata;
    }

    IndexMetadata withMappingMetadata(MappingMetadata mapping) {
        if (mapping() == mapping) {
            return this;
        }
        return new IndexMetadata(
            this.index,
            this.version,
            this.mappingVersion,
            this.settingsVersion,
            this.aliasesVersion,
            this.primaryTerms,
            this.state,
            this.numberOfShards,
            this.numberOfReplicas,
            this.settings,
            mapping,
            this.inferenceFields,
            this.aliases,
            this.customData,
            this.inSyncAllocationIds,
            this.requireFilters,
            this.initialRecoveryFilters,
            this.includeFilters,
            this.excludeFilters,
            this.indexCreatedVersion,
            this.mappingsUpdatedVersion,
            this.routingNumShards,
            this.routingPartitionSize,
            this.routingPaths,
            this.timeSeriesDimensions,
            this.waitForActiveShards,
            this.rolloverInfos,
            this.isSystem,
            this.isHidden,
            this.timestampRange,
            this.eventIngestedRange,
            this.priority,
            this.creationDate,
            this.ignoreDiskWatermarks,
            this.tierPreference,
            this.shardsPerNodeLimit,
            this.lifecyclePolicyName,
            this.lifecycleExecutionState,
            this.autoExpandReplicas,
            this.isSearchableSnapshot,
            this.isPartialSearchableSnapshot,
            this.indexMode,
            this.timeSeriesStart,
            this.timeSeriesEnd,
            this.indexCompatibilityVersion,
            this.stats,
            this.writeLoadForecast,
            this.shardSizeInBytesForecast,
            this.reshardingMetadata
        );
    }

    /**
     * Copy constructor that sets the in-sync allocation ids for the specified shard.
     * @param shardId shard id to set in-sync allocation ids for
     * @param inSyncSet new in-sync allocation ids
     * @return updated instance
     */
    public IndexMetadata withInSyncAllocationIds(int shardId, Set<String> inSyncSet) {
        if (inSyncSet.equals(inSyncAllocationIds.get(shardId))) {
            return this;
        }
        return new IndexMetadata(
            this.index,
            this.version,
            this.mappingVersion,
            this.settingsVersion,
            this.aliasesVersion,
            this.primaryTerms,
            this.state,
            this.numberOfShards,
            this.numberOfReplicas,
            this.settings,
            this.mapping,
            this.inferenceFields,
            this.aliases,
            this.customData,
            Maps.copyMapWithAddedOrReplacedEntry(this.inSyncAllocationIds, shardId, Set.copyOf(inSyncSet)),
            this.requireFilters,
            this.initialRecoveryFilters,
            this.includeFilters,
            this.excludeFilters,
            this.indexCreatedVersion,
            this.mappingsUpdatedVersion,
            this.routingNumShards,
            this.routingPartitionSize,
            this.routingPaths,
            this.timeSeriesDimensions,
            this.waitForActiveShards,
            this.rolloverInfos,
            this.isSystem,
            this.isHidden,
            this.timestampRange,
            this.eventIngestedRange,
            this.priority,
            this.creationDate,
            this.ignoreDiskWatermarks,
            this.tierPreference,
            this.shardsPerNodeLimit,
            this.lifecyclePolicyName,
            this.lifecycleExecutionState,
            this.autoExpandReplicas,
            this.isSearchableSnapshot,
            this.isPartialSearchableSnapshot,
            this.indexMode,
            this.timeSeriesStart,
            this.timeSeriesEnd,
            this.indexCompatibilityVersion,
            this.stats,
            this.writeLoadForecast,
            this.shardSizeInBytesForecast,
            this.reshardingMetadata
        );
    }

    /**
     * Creates a copy of this instance that has the primary term for the given shard id incremented.
     * @param shardId shard id to increment primary term for
     * @return updated instance with incremented primary term
     */
    public IndexMetadata withIncrementedPrimaryTerm(int shardId) {
        return withSetPrimaryTerm(shardId, this.primaryTerms[shardId] + 1);
    }

    /**
     * Creates a copy of this instance that has the primary term for the given shard id set to the value provided.
     * @param shardId shard id to set primary term for
     * @param primaryTerm primary term to set
     * @return updated instance with set primary term
     */
    public IndexMetadata withSetPrimaryTerm(int shardId, long primaryTerm) {
        final long[] newPrimaryTerms = this.primaryTerms.clone();
        newPrimaryTerms[shardId] = primaryTerm;
        return new IndexMetadata(
            this.index,
            this.version,
            this.mappingVersion,
            this.settingsVersion,
            this.aliasesVersion,
            newPrimaryTerms,
            this.state,
            this.numberOfShards,
            this.numberOfReplicas,
            this.settings,
            this.mapping,
            this.inferenceFields,
            this.aliases,
            this.customData,
            this.inSyncAllocationIds,
            this.requireFilters,
            this.initialRecoveryFilters,
            this.includeFilters,
            this.excludeFilters,
            this.indexCreatedVersion,
            this.mappingsUpdatedVersion,
            this.routingNumShards,
            this.routingPartitionSize,
            this.routingPaths,
            this.timeSeriesDimensions,
            this.waitForActiveShards,
            this.rolloverInfos,
            this.isSystem,
            this.isHidden,
            this.timestampRange,
            this.eventIngestedRange,
            this.priority,
            this.creationDate,
            this.ignoreDiskWatermarks,
            this.tierPreference,
            this.shardsPerNodeLimit,
            this.lifecyclePolicyName,
            this.lifecycleExecutionState,
            this.autoExpandReplicas,
            this.isSearchableSnapshot,
            this.isPartialSearchableSnapshot,
            this.indexMode,
            this.timeSeriesStart,
            this.timeSeriesEnd,
            this.indexCompatibilityVersion,
            this.stats,
            this.writeLoadForecast,
            this.shardSizeInBytesForecast,
            this.reshardingMetadata
        );
    }

    /**
     * @param timestampRange new @timestamp range
     * @param eventIngestedRange new 'event.ingested' range
     * @return copy of this instance with updated timestamp range
     */
    public IndexMetadata withTimestampRanges(IndexLongFieldRange timestampRange, IndexLongFieldRange eventIngestedRange) {
        if (timestampRange.equals(this.timestampRange) && eventIngestedRange.equals(this.eventIngestedRange)) {
            return this;
        }
        return new IndexMetadata(
            this.index,
            this.version,
            this.mappingVersion,
            this.settingsVersion,
            this.aliasesVersion,
            this.primaryTerms,
            this.state,
            this.numberOfShards,
            this.numberOfReplicas,
            this.settings,
            this.mapping,
            this.inferenceFields,
            this.aliases,
            this.customData,
            this.inSyncAllocationIds,
            this.requireFilters,
            this.initialRecoveryFilters,
            this.includeFilters,
            this.excludeFilters,
            this.indexCreatedVersion,
            this.mappingsUpdatedVersion,
            this.routingNumShards,
            this.routingPartitionSize,
            this.routingPaths,
            this.timeSeriesDimensions,
            this.waitForActiveShards,
            this.rolloverInfos,
            this.isSystem,
            this.isHidden,
            timestampRange,
            eventIngestedRange,
            this.priority,
            this.creationDate,
            this.ignoreDiskWatermarks,
            this.tierPreference,
            this.shardsPerNodeLimit,
            this.lifecyclePolicyName,
            this.lifecycleExecutionState,
            this.autoExpandReplicas,
            this.isSearchableSnapshot,
            this.isPartialSearchableSnapshot,
            this.indexMode,
            this.timeSeriesStart,
            this.timeSeriesEnd,
            this.indexCompatibilityVersion,
            this.stats,
            this.writeLoadForecast,
            this.shardSizeInBytesForecast,
            this.reshardingMetadata
        );
    }

    /**
     * @return a copy of this instance that has its version incremented by one
     */
    public IndexMetadata withIncrementedVersion() {
        return new IndexMetadata(
            this.index,
            this.version + 1,
            this.mappingVersion,
            this.settingsVersion,
            this.aliasesVersion,
            this.primaryTerms,
            this.state,
            this.numberOfShards,
            this.numberOfReplicas,
            this.settings,
            this.mapping,
            this.inferenceFields,
            this.aliases,
            this.customData,
            this.inSyncAllocationIds,
            this.requireFilters,
            this.initialRecoveryFilters,
            this.includeFilters,
            this.excludeFilters,
            this.indexCreatedVersion,
            this.mappingsUpdatedVersion,
            this.routingNumShards,
            this.routingPartitionSize,
            this.routingPaths,
            this.timeSeriesDimensions,
            this.waitForActiveShards,
            this.rolloverInfos,
            this.isSystem,
            this.isHidden,
            this.timestampRange,
            this.eventIngestedRange,
            this.priority,
            this.creationDate,
            this.ignoreDiskWatermarks,
            this.tierPreference,
            this.shardsPerNodeLimit,
            this.lifecyclePolicyName,
            this.lifecycleExecutionState,
            this.autoExpandReplicas,
            this.isSearchableSnapshot,
            this.isPartialSearchableSnapshot,
            this.indexMode,
            this.timeSeriesStart,
            this.timeSeriesEnd,
            this.indexCompatibilityVersion,
            this.stats,
            this.writeLoadForecast,
            this.shardSizeInBytesForecast,
            this.reshardingMetadata
        );
    }

    public Index getIndex() {
        return index;
    }

    public String getIndexUUID() {
        return index.getUUID();
    }

    public long getVersion() {
        return this.version;
    }

    public long getMappingVersion() {
        return mappingVersion;
    }

    public IndexVersion getMappingsUpdatedVersion() {
        return mappingsUpdatedVersion;
    }

    public long getSettingsVersion() {
        return settingsVersion;
    }

    public long getAliasesVersion() {
        return aliasesVersion;
    }

    /**
     * The term of the current selected primary. This is a non-negative number incremented when
     * a primary shard is assigned after a full cluster restart or a replica shard is promoted to a primary.
     *
     * Note: since we increment the term every time a shard is assigned, the term for any operational shard (i.e., a shard
     * that can be indexed into) is larger than 0. See {@link IndexMetadataUpdater#applyChanges}.
     **/
    public long primaryTerm(int shardId) {
        return this.primaryTerms[shardId];
    }

    /**
     * Return the {@link IndexVersion} on which this index has been created. This
     * information is typically useful for backward compatibility.
     * To check index compatibility (e.g. N-1 checks), use {@link #getCompatibilityVersion()} instead.
     */
    public IndexVersion getCreationVersion() {
        return indexCreatedVersion;
    }

    /**
     * Return the {@link IndexVersion} that this index provides compatibility for.
     * This is typically compared to the {@link IndexVersions#MINIMUM_COMPATIBLE} or {@link IndexVersions#MINIMUM_READONLY_COMPATIBLE}
     * to figure out whether the index can be handled by the cluster.
     * By default, this is equal to the {@link #getCreationVersion()}, but can also be a newer version if the index has been created by
     * a legacy version, and imported archive, in which case its metadata has been converted to be handled by newer version nodes.
     */
    public IndexVersion getCompatibilityVersion() {
        return indexCompatibilityVersion;
    }

    public long getCreationDate() {
        return creationDate;
    }

    public State getState() {
        return this.state;
    }

    public int getNumberOfShards() {
        return numberOfShards;
    }

    public int getNumberOfReplicas() {
        return numberOfReplicas;
    }

    public int getRoutingPartitionSize() {
        return routingPartitionSize;
    }

    public boolean isRoutingPartitionedIndex() {
        return routingPartitionSize != 1;
    }

    public List<String> getRoutingPaths() {
        return routingPaths;
    }

    public List<String> getTimeSeriesDimensions() {
        return timeSeriesDimensions;
    }

    public int getTotalNumberOfShards() {
        return totalNumberOfShards;
    }

    /**
     * Returns the configured {@link #SETTING_WAIT_FOR_ACTIVE_SHARDS}, which defaults
     * to an active shard count of 1 if not specified.
     */
    public ActiveShardCount getWaitForActiveShards() {
        return waitForActiveShards;
    }

    public boolean ignoreDiskWatermarks() {
        return ignoreDiskWatermarks;
    }

    public Settings getSettings() {
        return settings;
    }

    public Map<String, AliasMetadata> getAliases() {
        return this.aliases;
    }

    public int getShardsPerNodeLimit() {
        return shardsPerNodeLimit;
    }

    public List<String> getTierPreference() {
        if (tierPreference == null) {
            final List<String> parsed = DataTier.parseTierList(DataTier.TIER_PREFERENCE_SETTING.get(settings));
            assert false : "the setting parsing should always throw if we didn't store a tier preference when building this instance";
            return parsed;
        }
        return tierPreference;
    }

    /**
     * Return the name of the Index Lifecycle Policy associated with this index, or null if it is not managed by ILM.
     */
    @Nullable
    public String getLifecyclePolicyName() {
        return lifecyclePolicyName;
    }

    public LifecycleExecutionState getLifecycleExecutionState() {
        return lifecycleExecutionState;
    }

    public AutoExpandReplicas getAutoExpandReplicas() {
        return autoExpandReplicas;
    }

    public boolean isSearchableSnapshot() {
        return isSearchableSnapshot;
    }

    public boolean isPartialSearchableSnapshot() {
        return isPartialSearchableSnapshot;
    }

    /**
     * @return the mode this index is in. This determines the behaviour and features it supports.
     *         If <code>null</code> is returned then this in index is in standard mode.
     */
    @Nullable
    public IndexMode getIndexMode() {
        return indexMode;
    }

    /**
     * If this index is in {@link IndexMode#TIME_SERIES} then this returns the lower boundary of the time series time range.
     * Together with {@link #getTimeSeriesEnd()} this defines the time series time range this index has and the range of
     * timestamps all documents in this index have.
     *
     * @return If this index is in {@link IndexMode#TIME_SERIES} then this returns the lower boundary of the time series time range.
     *         If this index isn't in {@link IndexMode#TIME_SERIES} then <code>null</code> is returned.
     */
    @Nullable
    public Instant getTimeSeriesStart() {
        return timeSeriesStart;
    }

    /**
     * If this index is in {@link IndexMode#TIME_SERIES} then this returns the upper boundary of the time series time range.
     * Together with {@link #getTimeSeriesStart()} this defines the time series time range this index has and the range of
     * timestamps all documents in this index have.
     *
     * @return If this index is in {@link IndexMode#TIME_SERIES} then this returns the upper boundary of the time series time range.
     *         If this index isn't in {@link IndexMode#TIME_SERIES} then <code>null</code> is returned.
     */
    @Nullable
    public Instant getTimeSeriesEnd() {
        return timeSeriesEnd;
    }

    /**
     * Return the concrete mapping for this index or {@code null} if this index has no mappings at all.
     */
    @Nullable
    public MappingMetadata mapping() {
        return mapping;
    }

    public Map<String, InferenceFieldMetadata> getInferenceFields() {
        return inferenceFields;
    }

    @Nullable
    public IndexMetadataStats getStats() {
        return stats;
    }

    public OptionalDouble getForecastedWriteLoad() {
        return writeLoadForecast == null ? OptionalDouble.empty() : OptionalDouble.of(writeLoadForecast);
    }

    public OptionalLong getForecastedShardSizeInBytes() {
        return shardSizeInBytesForecast == null ? OptionalLong.empty() : OptionalLong.of(shardSizeInBytesForecast);
    }

    public static final String INDEX_RESIZE_SOURCE_UUID_KEY = "index.resize.source.uuid";
    public static final String INDEX_RESIZE_SOURCE_NAME_KEY = "index.resize.source.name";
    public static final Setting<String> INDEX_RESIZE_SOURCE_UUID = Setting.simpleString(INDEX_RESIZE_SOURCE_UUID_KEY);
    public static final Setting<String> INDEX_RESIZE_SOURCE_NAME = Setting.simpleString(INDEX_RESIZE_SOURCE_NAME_KEY);

    /**
     * we use "i.r.a.initial_recovery" rather than "i.r.a.require|include" since we want the replica to allocate right away
     * once we are allocated.
     */
    public static final String INDEX_SHRINK_INITIAL_RECOVERY_KEY = INDEX_ROUTING_INITIAL_RECOVERY_GROUP_SETTING.getKey() + "_id";

    public Index getResizeSourceIndex() {
        return INDEX_RESIZE_SOURCE_UUID.exists(settings)
            ? new Index(INDEX_RESIZE_SOURCE_NAME.get(settings), INDEX_RESIZE_SOURCE_UUID.get(settings))
            : null;
    }

    public static final String INDEX_DOWNSAMPLE_SOURCE_UUID_KEY = "index.downsample.source.uuid";
    public static final String INDEX_DOWNSAMPLE_SOURCE_NAME_KEY = "index.downsample.source.name";
    public static final String INDEX_DOWNSAMPLE_ORIGIN_NAME_KEY = "index.downsample.origin.name";
    public static final String INDEX_DOWNSAMPLE_ORIGIN_UUID_KEY = "index.downsample.origin.uuid";

    public static final String INDEX_DOWNSAMPLE_STATUS_KEY = "index.downsample.status";
    public static final String INDEX_DOWNSAMPLE_INTERVAL_KEY = "index.downsample.interval";
    public static final Setting<String> INDEX_DOWNSAMPLE_SOURCE_UUID = Setting.simpleString(
        INDEX_DOWNSAMPLE_SOURCE_UUID_KEY,
        Property.IndexScope,
        Property.PrivateIndex
    );
    public static final Setting<String> INDEX_DOWNSAMPLE_SOURCE_NAME = Setting.simpleString(
        INDEX_DOWNSAMPLE_SOURCE_NAME_KEY,
        Property.IndexScope,
        Property.PrivateIndex
    );

    public static final Setting<String> INDEX_DOWNSAMPLE_ORIGIN_NAME = Setting.simpleString(
        INDEX_DOWNSAMPLE_ORIGIN_NAME_KEY,
        Property.IndexScope,
        Property.PrivateIndex
    );

    public static final Setting<String> INDEX_DOWNSAMPLE_ORIGIN_UUID = Setting.simpleString(
        INDEX_DOWNSAMPLE_ORIGIN_UUID_KEY,
        Property.IndexScope,
        Property.PrivateIndex
    );

    public enum DownsampleTaskStatus {
        UNKNOWN,
        STARTED,
        SUCCESS;

        @Override
        public String toString() {
            return name().toLowerCase(Locale.ROOT);
        }
    }

    public static final Setting<DownsampleTaskStatus> INDEX_DOWNSAMPLE_STATUS = Setting.enumSetting(
        DownsampleTaskStatus.class,
        INDEX_DOWNSAMPLE_STATUS_KEY,
        DownsampleTaskStatus.UNKNOWN,
        Property.IndexScope,
        Property.InternalIndex
    );

    public static final Setting<String> INDEX_DOWNSAMPLE_INTERVAL = Setting.simpleString(
        INDEX_DOWNSAMPLE_INTERVAL_KEY,
        Property.IndexScope,
        Property.InternalIndex
    );

    // LIFECYCLE_NAME is here an as optimization, see LifecycleSettings.LIFECYCLE_NAME and
    // LifecycleSettings.LIFECYCLE_NAME_SETTING for the 'real' version
    public static final String LIFECYCLE_NAME = "index.lifecycle.name";

    Map<String, DiffableStringMap> getCustomData() {
        return this.customData;
    }

    public Map<String, String> getCustomData(final String key) {
        return this.customData.get(key);
    }

    public Map<Integer, Set<String>> getInSyncAllocationIds() {
        return inSyncAllocationIds;
    }

    public Map<String, RolloverInfo> getRolloverInfos() {
        return rolloverInfos;
    }

    public Set<String> inSyncAllocationIds(int shardId) {
        assert shardId >= 0 && shardId < numberOfShards;
        return inSyncAllocationIds.get(shardId);
    }

    @Nullable
    public DiscoveryNodeFilters requireFilters() {
        return requireFilters;
    }

    @Nullable
    public DiscoveryNodeFilters getInitialRecoveryFilters() {
        return initialRecoveryFilters;
    }

    @Nullable
    public DiscoveryNodeFilters includeFilters() {
        return includeFilters;
    }

    @Nullable
    public DiscoveryNodeFilters excludeFilters() {
        return excludeFilters;
    }

    public IndexLongFieldRange getTimestampRange() {
        return timestampRange;
    }

    public IndexLongFieldRange getEventIngestedRange() {
        return eventIngestedRange;
    }

    /**
     * @return whether this index has a time series timestamp range
     */
    public boolean hasTimeSeriesTimestampRange() {
        return indexMode != null && indexMode.getTimestampBound(this) != null;
    }

    /**
     * @param dateFieldType the date field type of '@timestamp' field which is
     *                      used to convert the start and end times recorded in index metadata
     *                      to the right format that is being used by '@timestamp' field.
     *                      For example, the '@timestamp' can be configured with nanosecond precision.
     * @return the time range this index represents if this index is in time series mode.
     *         Otherwise <code>null</code> is returned.
     */
    @Nullable
    public IndexLongFieldRange getTimeSeriesTimestampRange(DateFieldMapper.DateFieldType dateFieldType) {
        var bounds = indexMode != null ? indexMode.getTimestampBound(this) : null;
        if (bounds != null) {
            long start = dateFieldType.resolution().convert(Instant.ofEpochMilli(bounds.startTime()));
            long end = dateFieldType.resolution().convert(Instant.ofEpochMilli(bounds.endTime()));
            return IndexLongFieldRange.NO_SHARDS.extendWithShardRange(0, 1, ShardLongFieldRange.of(start, end));
        } else {
            return null;
        }
    }

    @Nullable
    public IndexReshardingMetadata getReshardingMetadata() {
        return reshardingMetadata;
    }

    @Override
    public boolean equals(Object o) {
        if (this == o) {
            return true;
        }
        if (o == null || getClass() != o.getClass()) {
            return false;
        }

        IndexMetadata that = (IndexMetadata) o;

        if (version != that.version) {
            return false;
        }

        if (aliases.equals(that.aliases) == false) {
            return false;
        }
        if (index.equals(that.index) == false) {
            return false;
        }
        if (Objects.equals(mapping, that.mapping) == false) {
            return false;
        }
        if (settings.equals(that.settings) == false) {
            return false;
        }
        if (state != that.state) {
            return false;
        }
        if (customData.equals(that.customData) == false) {
            return false;
        }
        if (routingNumShards != that.routingNumShards) {
            return false;
        }
        if (routingFactor != that.routingFactor) {
            return false;
        }
        if (Arrays.equals(primaryTerms, that.primaryTerms) == false) {
            return false;
        }
        if (inSyncAllocationIds.equals(that.inSyncAllocationIds) == false) {
            return false;
        }
        if (rolloverInfos.equals(that.rolloverInfos) == false) {
            return false;
        }
        if (inferenceFields.equals(that.inferenceFields) == false) {
            return false;
        }
        if (isSystem != that.isSystem) {
            return false;
        }
        if (Objects.equals(reshardingMetadata, that.reshardingMetadata) == false) {
            return false;
        }
        return true;
    }

    @Override
    public int hashCode() {
        int result = index.hashCode();
        result = 31 * result + Long.hashCode(version);
        result = 31 * result + state.hashCode();
        result = 31 * result + aliases.hashCode();
        result = 31 * result + settings.hashCode();
        result = 31 * result + Objects.hash(mapping);
        result = 31 * result + customData.hashCode();
        result = 31 * result + Long.hashCode(routingFactor);
        result = 31 * result + Long.hashCode(routingNumShards);
        result = 31 * result + Arrays.hashCode(primaryTerms);
        result = 31 * result + inSyncAllocationIds.hashCode();
        result = 31 * result + rolloverInfos.hashCode();
        result = 31 * result + inferenceFields.hashCode();
        result = 31 * result + Boolean.hashCode(isSystem);
        result = 31 * result + Objects.hashCode(reshardingMetadata);
        return result;
    }

    @Override
    public Diff<IndexMetadata> diff(IndexMetadata previousState) {
        return new IndexMetadataDiff(previousState, this);
    }

    public static Diff<IndexMetadata> readDiffFrom(StreamInput in) throws IOException {
        return new IndexMetadataDiff(in);
    }

    public static IndexMetadata fromXContent(XContentParser parser) throws IOException {
        return Builder.fromXContent(parser);
    }

    public static IndexMetadata fromXContent(XContentParser parser, Map<String, MappingMetadata> mappingsByHash) throws IOException {
        return Builder.fromXContent(parser, mappingsByHash);
    }

    @Override
    public XContentBuilder toXContent(XContentBuilder builder, Params params) throws IOException {
        Builder.toXContent(this, builder, params);
        return builder;
    }

    private static final TransportVersion SETTING_DIFF_VERSION = TransportVersions.V_8_5_0;

    private static class IndexMetadataDiff implements Diff<IndexMetadata> {

        private final String index;
        private final int routingNumShards;
        private final long version;
        private final long mappingVersion;
        private final long settingsVersion;
        private final long aliasesVersion;
        private final long[] primaryTerms;
        private final State state;

        // used for BwC when this instance was written by an older version node that does not diff settings yet
        @Nullable
        private final Settings settings;
        @Nullable
        private final Diff<Settings> settingsDiff;
        private final Diff<ImmutableOpenMap<String, MappingMetadata>> mappings;
        private final Diff<ImmutableOpenMap<String, InferenceFieldMetadata>> inferenceFields;
        private final Diff<ImmutableOpenMap<String, AliasMetadata>> aliases;
        private final Diff<ImmutableOpenMap<String, DiffableStringMap>> customData;
        private final Diff<Map<Integer, Set<String>>> inSyncAllocationIds;
        private final Diff<ImmutableOpenMap<String, RolloverInfo>> rolloverInfos;
        private final IndexVersion mappingsUpdatedVersion;
        private final boolean isSystem;

        // range for the @timestamp field for the Index
        private final IndexLongFieldRange timestampRange;
        // range for the event.ingested field for the Index
        private final IndexLongFieldRange eventIngestedRange;

        private final IndexMetadataStats stats;
        private final Double indexWriteLoadForecast;
        private final Long shardSizeInBytesForecast;
        private final IndexReshardingMetadata reshardingMetadata;

        IndexMetadataDiff(IndexMetadata before, IndexMetadata after) {
            index = after.index.getName();
            version = after.version;
            mappingVersion = after.mappingVersion;
            settingsVersion = after.settingsVersion;
            aliasesVersion = after.aliasesVersion;
            routingNumShards = after.routingNumShards;
            state = after.state;
            settings = after.settings;
            settingsDiff = after.settings.diff(before.settings);
            primaryTerms = after.primaryTerms;
            // TODO: find a nicer way to do BwC here and just work with Diff<MappingMetadata> here and in networking
            mappings = DiffableUtils.diff(
                before.mapping == null
                    ? ImmutableOpenMap.of()
                    : ImmutableOpenMap.<String, MappingMetadata>builder(1).fPut(MapperService.SINGLE_MAPPING_NAME, before.mapping).build(),
                after.mapping == null
                    ? ImmutableOpenMap.of()
                    : ImmutableOpenMap.<String, MappingMetadata>builder(1).fPut(MapperService.SINGLE_MAPPING_NAME, after.mapping).build(),
                DiffableUtils.getStringKeySerializer()
            );
            inferenceFields = DiffableUtils.diff(before.inferenceFields, after.inferenceFields, DiffableUtils.getStringKeySerializer());
            aliases = DiffableUtils.diff(before.aliases, after.aliases, DiffableUtils.getStringKeySerializer());
            customData = DiffableUtils.diff(before.customData, after.customData, DiffableUtils.getStringKeySerializer());
            inSyncAllocationIds = DiffableUtils.diff(
                before.inSyncAllocationIds,
                after.inSyncAllocationIds,
                DiffableUtils.getVIntKeySerializer(),
                DiffableUtils.StringSetValueSerializer.getInstance()
            );
            rolloverInfos = DiffableUtils.diff(before.rolloverInfos, after.rolloverInfos, DiffableUtils.getStringKeySerializer());
            mappingsUpdatedVersion = after.mappingsUpdatedVersion;
            isSystem = after.isSystem;
            timestampRange = after.timestampRange;
            eventIngestedRange = after.eventIngestedRange;
            stats = after.stats;
            indexWriteLoadForecast = after.writeLoadForecast;
            shardSizeInBytesForecast = after.shardSizeInBytesForecast;
            reshardingMetadata = after.reshardingMetadata;
        }

        private static final DiffableUtils.DiffableValueReader<String, AliasMetadata> ALIAS_METADATA_DIFF_VALUE_READER =
            new DiffableUtils.DiffableValueReader<>(AliasMetadata::new, AliasMetadata::readDiffFrom);
        private static final DiffableUtils.DiffableValueReader<String, MappingMetadata> MAPPING_DIFF_VALUE_READER =
            new DiffableUtils.DiffableValueReader<>(MappingMetadata::new, MappingMetadata::readDiffFrom);
        private static final DiffableUtils.DiffableValueReader<String, DiffableStringMap> CUSTOM_DIFF_VALUE_READER =
            new DiffableUtils.DiffableValueReader<>(DiffableStringMap::readFrom, DiffableStringMap::readDiffFrom);
        private static final DiffableUtils.DiffableValueReader<String, RolloverInfo> ROLLOVER_INFO_DIFF_VALUE_READER =
            new DiffableUtils.DiffableValueReader<>(RolloverInfo::new, RolloverInfo::readDiffFrom);
        private static final DiffableUtils.DiffableValueReader<String, InferenceFieldMetadata> INFERENCE_FIELDS_METADATA_DIFF_VALUE_READER =
            new DiffableUtils.DiffableValueReader<>(InferenceFieldMetadata::new, InferenceFieldMetadata::readDiffFrom);

        IndexMetadataDiff(StreamInput in) throws IOException {
            index = in.readString();
            routingNumShards = in.readInt();
            version = in.readLong();
            mappingVersion = in.readVLong();
            settingsVersion = in.readVLong();
            aliasesVersion = in.readVLong();
            state = State.fromId(in.readByte());
            if (in.getTransportVersion().onOrAfter(SETTING_DIFF_VERSION)) {
                settings = null;
                settingsDiff = Settings.readSettingsDiffFromStream(in);
            } else {
                settings = Settings.readSettingsFromStream(in);
                settingsDiff = null;
            }
            primaryTerms = in.readVLongArray();
            mappings = DiffableUtils.readImmutableOpenMapDiff(in, DiffableUtils.getStringKeySerializer(), MAPPING_DIFF_VALUE_READER);
            if (in.getTransportVersion().onOrAfter(TransportVersions.V_8_14_0)) {
                inferenceFields = DiffableUtils.readImmutableOpenMapDiff(
                    in,
                    DiffableUtils.getStringKeySerializer(),
                    INFERENCE_FIELDS_METADATA_DIFF_VALUE_READER
                );
            } else {
                inferenceFields = DiffableUtils.emptyDiff();
            }
            aliases = DiffableUtils.readImmutableOpenMapDiff(in, DiffableUtils.getStringKeySerializer(), ALIAS_METADATA_DIFF_VALUE_READER);
            customData = DiffableUtils.readImmutableOpenMapDiff(in, DiffableUtils.getStringKeySerializer(), CUSTOM_DIFF_VALUE_READER);
            inSyncAllocationIds = DiffableUtils.readJdkMapDiff(
                in,
                DiffableUtils.getVIntKeySerializer(),
                DiffableUtils.StringSetValueSerializer.getInstance()
            );
            rolloverInfos = DiffableUtils.readImmutableOpenMapDiff(
                in,
                DiffableUtils.getStringKeySerializer(),
                ROLLOVER_INFO_DIFF_VALUE_READER
            );
            if (in.getTransportVersion().onOrAfter(TransportVersions.V_8_15_0)) {
                mappingsUpdatedVersion = IndexVersion.readVersion(in);
            } else {
                mappingsUpdatedVersion = IndexVersions.ZERO;
            }
            isSystem = in.readBoolean();
            timestampRange = IndexLongFieldRange.readFrom(in);
            if (in.getTransportVersion().onOrAfter(STATS_AND_FORECAST_ADDED)) {
                stats = in.readOptionalWriteable(IndexMetadataStats::new);
                indexWriteLoadForecast = in.readOptionalDouble();
                shardSizeInBytesForecast = in.readOptionalLong();
            } else {
                stats = null;
                indexWriteLoadForecast = null;
                shardSizeInBytesForecast = null;
            }
            if (in.getTransportVersion().onOrAfter(TransportVersions.V_8_15_0)) {
                eventIngestedRange = IndexLongFieldRange.readFrom(in);
            } else {
                eventIngestedRange = IndexLongFieldRange.UNKNOWN;
            }
            if (in.getTransportVersion().onOrAfter(TransportVersions.INDEX_RESHARDING_METADATA)) {
                reshardingMetadata = in.readOptionalWriteable(IndexReshardingMetadata::new);
            } else {
                reshardingMetadata = null;
            }
        }

        @Override
        public void writeTo(StreamOutput out) throws IOException {
            out.writeString(index);
            out.writeInt(routingNumShards);
            out.writeLong(version);
            out.writeVLong(mappingVersion);
            out.writeVLong(settingsVersion);
            out.writeVLong(aliasesVersion);
            out.writeByte(state.id);
            assert settings != null
                : "settings should always be non-null since this instance is not expected to have been read from another node";
            if (out.getTransportVersion().onOrAfter(SETTING_DIFF_VERSION)) {
                settingsDiff.writeTo(out);
            } else {
                settings.writeTo(out);
            }
            out.writeVLongArray(primaryTerms);
            mappings.writeTo(out);
            if (out.getTransportVersion().onOrAfter(TransportVersions.V_8_14_0)) {
                inferenceFields.writeTo(out);
            }
            aliases.writeTo(out);
            customData.writeTo(out);
            inSyncAllocationIds.writeTo(out);
            rolloverInfos.writeTo(out);
            if (out.getTransportVersion().onOrAfter(TransportVersions.V_8_15_0)) {
                IndexVersion.writeVersion(mappingsUpdatedVersion, out);
            }
            out.writeBoolean(isSystem);
            timestampRange.writeTo(out);
            if (out.getTransportVersion().onOrAfter(STATS_AND_FORECAST_ADDED)) {
                out.writeOptionalWriteable(stats);
                out.writeOptionalDouble(indexWriteLoadForecast);
                out.writeOptionalLong(shardSizeInBytesForecast);
            }
            eventIngestedRange.writeTo(out);
            if (out.getTransportVersion().onOrAfter(TransportVersions.INDEX_RESHARDING_METADATA)) {
                out.writeOptionalWriteable(reshardingMetadata);
            }
        }

        @Override
        public IndexMetadata apply(IndexMetadata part) {
            Builder builder = builder(index);
            builder.version(version);
            builder.mappingVersion(mappingVersion);
            builder.settingsVersion(settingsVersion);
            builder.aliasesVersion(aliasesVersion);
            builder.setRoutingNumShards(routingNumShards);
            builder.state(state);
            if (settingsDiff == null) {
                builder.settings(settings);
            } else {
                builder.settings(settingsDiff.apply(part.settings));
            }
            builder.primaryTerms(primaryTerms);
            builder.mapping = mappings.apply(
                ImmutableOpenMap.<String, MappingMetadata>builder(1).fPut(MapperService.SINGLE_MAPPING_NAME, part.mapping).build()
            ).get(MapperService.SINGLE_MAPPING_NAME);
            builder.mappingsUpdatedVersion = mappingsUpdatedVersion;
            builder.inferenceFields.putAllFromMap(inferenceFields.apply(part.inferenceFields));
            builder.aliases.putAllFromMap(aliases.apply(part.aliases));
            builder.customMetadata.putAllFromMap(customData.apply(part.customData));
            builder.inSyncAllocationIds.putAll(inSyncAllocationIds.apply(part.inSyncAllocationIds));
            builder.rolloverInfos.putAllFromMap(rolloverInfos.apply(part.rolloverInfos));
            builder.system(isSystem);
            builder.timestampRange(timestampRange);
            builder.eventIngestedRange(eventIngestedRange);
            builder.stats(stats);
            builder.indexWriteLoadForecast(indexWriteLoadForecast);
            builder.shardSizeInBytesForecast(shardSizeInBytesForecast);
            builder.reshardingMetadata(reshardingMetadata);
            return builder.build(true);
        }
    }

    public static IndexMetadata readFrom(StreamInput in) throws IOException {
        return readFrom(in, null);
    }

    /**
     * @param mappingLookup optional lookup function that translates mapping metadata hashes into concrete instances. If specified we
     *                      assume that the stream contains only mapping metadata hashes but not fully serialized instances of mapping
     *                      metadata.
     */
    public static IndexMetadata readFrom(StreamInput in, @Nullable Function<String, MappingMetadata> mappingLookup) throws IOException {
        Builder builder = new Builder(in.readString());
        builder.version(in.readLong());
        builder.mappingVersion(in.readVLong());
        builder.settingsVersion(in.readVLong());
        builder.aliasesVersion(in.readVLong());
        builder.setRoutingNumShards(in.readInt());
        builder.state(State.fromId(in.readByte()));
        builder.settings(readSettingsFromStream(in));
        builder.primaryTerms(in.readVLongArray());
        int mappingsSize = in.readVInt();
        if (mappingsSize == 1) {
            if (mappingLookup != null) {
                final String mappingHash = in.readString();
                final MappingMetadata metadata = mappingLookup.apply(mappingHash);
                assert metadata != null : "failed to find mapping [" + mappingHash + "] for [" + builder.index + "]";
                builder.putMapping(metadata);
            } else {
                builder.putMapping(new MappingMetadata(in));
            }
        }
        if (in.getTransportVersion().onOrAfter(TransportVersions.V_8_14_0)) {
            var fields = in.readCollectionAsImmutableList(InferenceFieldMetadata::new);
            fields.stream().forEach(f -> builder.putInferenceField(f));
        }
        int aliasesSize = in.readVInt();
        for (int i = 0; i < aliasesSize; i++) {
            AliasMetadata aliasMd = new AliasMetadata(in);
            builder.putAlias(aliasMd);
        }
        int customSize = in.readVInt();
        for (int i = 0; i < customSize; i++) {
            String key = in.readString();
            DiffableStringMap custom = DiffableStringMap.readFrom(in);
            builder.putCustom(key, custom);
        }
        int inSyncAllocationIdsSize = in.readVInt();
        for (int i = 0; i < inSyncAllocationIdsSize; i++) {
            int key = in.readVInt();
            Set<String> allocationIds = DiffableUtils.StringSetValueSerializer.getInstance().read(in, key);
            builder.putInSyncAllocationIds(key, allocationIds);
        }
        int rolloverAliasesSize = in.readVInt();
        for (int i = 0; i < rolloverAliasesSize; i++) {
            builder.putRolloverInfo(new RolloverInfo(in));
        }
        if (in.getTransportVersion().onOrAfter(TransportVersions.V_8_15_0)) {
            builder.mappingsUpdatedVersion(IndexVersion.readVersion(in));
        }
        builder.system(in.readBoolean());
        builder.timestampRange(IndexLongFieldRange.readFrom(in));

        if (in.getTransportVersion().onOrAfter(STATS_AND_FORECAST_ADDED)) {
            builder.stats(in.readOptionalWriteable(IndexMetadataStats::new));
            builder.indexWriteLoadForecast(in.readOptionalDouble());
            builder.shardSizeInBytesForecast(in.readOptionalLong());
        }
        builder.eventIngestedRange(IndexLongFieldRange.readFrom(in));
        if (in.getTransportVersion().onOrAfter(TransportVersions.INDEX_RESHARDING_METADATA)) {
            builder.reshardingMetadata(in.readOptionalWriteable(IndexReshardingMetadata::new));
        }
        return builder.build(true);
    }

    /**
     * @param mappingsAsHash whether to serialize {@link MappingMetadata} in full or just its hash {@link MappingMetadata#getSha256()}
     */
    public void writeTo(StreamOutput out, boolean mappingsAsHash) throws IOException {
        out.writeString(index.getName()); // uuid will come as part of settings
        out.writeLong(version);
        out.writeVLong(mappingVersion);
        out.writeVLong(settingsVersion);
        out.writeVLong(aliasesVersion);
        out.writeInt(routingNumShards);
        out.writeByte(state.id());
        settings.writeTo(out);
        out.writeVLongArray(primaryTerms);
        // TODO: adjust serialization format to using an optional writable
        if (mapping == null) {
            out.writeVInt(0);
        } else {
            out.writeVInt(1);
            if (mappingsAsHash) {
                out.writeString(mapping.getSha256());
            } else {
                mapping.writeTo(out);
            }
        }
        if (out.getTransportVersion().onOrAfter(TransportVersions.V_8_14_0)) {
            out.writeCollection(inferenceFields.values());
        }
        out.writeCollection(aliases.values());
        out.writeMap(customData, StreamOutput::writeWriteable);
        out.writeMap(
            inSyncAllocationIds,
            StreamOutput::writeVInt,
            (o, v) -> DiffableUtils.StringSetValueSerializer.getInstance().write(v, o)
        );
        out.writeCollection(rolloverInfos.values());
        if (out.getTransportVersion().onOrAfter(TransportVersions.V_8_15_0)) {
            IndexVersion.writeVersion(mappingsUpdatedVersion, out);
        }
        out.writeBoolean(isSystem);
        timestampRange.writeTo(out);
        if (out.getTransportVersion().onOrAfter(STATS_AND_FORECAST_ADDED)) {
            out.writeOptionalWriteable(stats);
            out.writeOptionalDouble(writeLoadForecast);
            out.writeOptionalLong(shardSizeInBytesForecast);
        }
        eventIngestedRange.writeTo(out);
        if (out.getTransportVersion().onOrAfter(TransportVersions.INDEX_RESHARDING_METADATA)) {
            out.writeOptionalWriteable(reshardingMetadata);
        }
    }

    @Override
    public void writeTo(StreamOutput out) throws IOException {
        writeTo(out, false);
    }

    public boolean isSystem() {
        return isSystem;
    }

    public boolean isHidden() {
        return isHidden;
    }

    public int priority() {
        return priority;
    }

    public static Builder builder(String index) {
        return new Builder(index);
    }

    public static Builder builder(IndexMetadata indexMetadata) {
        return new Builder(indexMetadata);
    }

    public static class Builder {

        private String index;
        private State state = State.OPEN;
        private long version = 1;
        private long mappingVersion = 1;
        private long settingsVersion = 1;
        private long aliasesVersion = 1;
        private long[] primaryTerms = null;
        private Settings settings = Settings.EMPTY;
        private MappingMetadata mapping;
        private IndexVersion mappingsUpdatedVersion = IndexVersion.current();
        private final ImmutableOpenMap.Builder<String, InferenceFieldMetadata> inferenceFields;
        private final ImmutableOpenMap.Builder<String, AliasMetadata> aliases;
        private final ImmutableOpenMap.Builder<String, DiffableStringMap> customMetadata;
        private final Map<Integer, Set<String>> inSyncAllocationIds;
        private final ImmutableOpenMap.Builder<String, RolloverInfo> rolloverInfos;
        private Integer routingNumShards;
        private boolean isSystem;
        private IndexLongFieldRange timestampRange = IndexLongFieldRange.NO_SHARDS;
        private IndexLongFieldRange eventIngestedRange = IndexLongFieldRange.NO_SHARDS;
        private LifecycleExecutionState lifecycleExecutionState = LifecycleExecutionState.EMPTY_STATE;
        private IndexMetadataStats stats = null;
        private Double indexWriteLoadForecast = null;
        private Long shardSizeInBytesForecast = null;
        private IndexReshardingMetadata reshardingMetadata = null;

        public Builder(String index) {
            this.index = index;
            this.inferenceFields = ImmutableOpenMap.builder();
            this.aliases = ImmutableOpenMap.builder();
            this.customMetadata = ImmutableOpenMap.builder();
            this.inSyncAllocationIds = new HashMap<>();
            this.rolloverInfos = ImmutableOpenMap.builder();
            this.isSystem = false;
        }

        public Builder(IndexMetadata indexMetadata) {
            this.index = indexMetadata.getIndex().getName();
            this.state = indexMetadata.state;
            this.version = indexMetadata.version;
            this.mappingVersion = indexMetadata.mappingVersion;
            this.settingsVersion = indexMetadata.settingsVersion;
            this.aliasesVersion = indexMetadata.aliasesVersion;
            this.settings = indexMetadata.getSettings();
            this.primaryTerms = indexMetadata.primaryTerms.clone();
            this.mapping = indexMetadata.mapping;
            this.inferenceFields = ImmutableOpenMap.builder(indexMetadata.inferenceFields);
            this.aliases = ImmutableOpenMap.builder(indexMetadata.aliases);
            this.customMetadata = ImmutableOpenMap.builder(indexMetadata.customData);
            this.routingNumShards = indexMetadata.routingNumShards;
            this.inSyncAllocationIds = new HashMap<>(indexMetadata.inSyncAllocationIds);
            this.mappingsUpdatedVersion = indexMetadata.mappingsUpdatedVersion;
            this.rolloverInfos = ImmutableOpenMap.builder(indexMetadata.rolloverInfos);
            this.isSystem = indexMetadata.isSystem;
            this.timestampRange = indexMetadata.timestampRange;
            this.eventIngestedRange = indexMetadata.eventIngestedRange;
            this.lifecycleExecutionState = indexMetadata.lifecycleExecutionState;
            this.stats = indexMetadata.stats;
            this.indexWriteLoadForecast = indexMetadata.writeLoadForecast;
            this.shardSizeInBytesForecast = indexMetadata.shardSizeInBytesForecast;
            this.reshardingMetadata = indexMetadata.reshardingMetadata;
        }

        public Builder index(String index) {
            this.index = index;
            return this;
        }

        public Builder numberOfShards(int numberOfShards) {
            settings = Settings.builder().put(settings).put(SETTING_NUMBER_OF_SHARDS, numberOfShards).build();
            return this;
        }

        /**
         * Builder to create IndexMetadata that has an increased shard count (used for re-shard).
         * The new shard count must be a multiple of the original shardcount as well as a factor
         * of routingNumShards.
         * We do not support shrinking the shard count.
         * @param targetShardCount   target shard count after resharding
         */
        public Builder reshardAddShards(int targetShardCount) {
            final int sourceNumShards = numberOfShards();
            if (targetShardCount % sourceNumShards != 0) {
                throw new IllegalArgumentException(
                    "New shard count ["
                        + targetShardCount
                        + "] should be a multiple"
                        + " of current shard count ["
                        + sourceNumShards
                        + "] for ["
                        + index
                        + "]"
                );
            }
            settings = Settings.builder().put(settings).put(SETTING_NUMBER_OF_SHARDS, targetShardCount).build();
            var newPrimaryTerms = new long[targetShardCount];
            Arrays.fill(newPrimaryTerms, this.primaryTerms.length, newPrimaryTerms.length, SequenceNumbers.UNASSIGNED_PRIMARY_TERM);
            System.arraycopy(primaryTerms, 0, newPrimaryTerms, 0, this.primaryTerms.length);
            primaryTerms = newPrimaryTerms;
            routingNumShards = MetadataCreateIndexService.getIndexNumberOfRoutingShards(settings, sourceNumShards, this.routingNumShards);
            return this;
        }

        /**
         * Sets the number of shards that should be used for routing. This should only be used if the number of shards in
         * an index has changed ie if the index is shrunk.
         */
        public Builder setRoutingNumShards(int routingNumShards) {
            this.routingNumShards = routingNumShards;
            return this;
        }

        /**
         * Returns number of shards that should be used for routing. By default this method will return the number of shards
         * for this index.
         *
         * @see #setRoutingNumShards(int)
         * @see #numberOfShards()
         */
        public int getRoutingNumShards() {
            return routingNumShards == null ? numberOfShards() : routingNumShards;
        }

        /**
         * Returns the number of shards.
         *
         * @return the provided value or -1 if it has not been set.
         */
        public int numberOfShards() {
            return settings.getAsInt(SETTING_NUMBER_OF_SHARDS, -1);
        }

        public Builder numberOfReplicas(int numberOfReplicas) {
            settings = Settings.builder().put(settings).put(SETTING_NUMBER_OF_REPLICAS, numberOfReplicas).build();
            return this;
        }

        public Builder routingPartitionSize(int routingPartitionSize) {
            settings = Settings.builder().put(settings).put(SETTING_ROUTING_PARTITION_SIZE, routingPartitionSize).build();
            return this;
        }

        public Builder creationDate(long creationDate) {
            settings = Settings.builder().put(settings).put(SETTING_CREATION_DATE, creationDate).build();
            return this;
        }

        public Builder settings(Settings.Builder settings) {
            return settings(settings.build());
        }

        public Builder settings(Settings settings) {
            this.settings = settings;
            return this;
        }

        public MappingMetadata mapping() {
            return mapping;
        }

        public Builder putMapping(String source) {
            putMapping(
                new MappingMetadata(
                    MapperService.SINGLE_MAPPING_NAME,
                    XContentHelper.convertToMap(XContentFactory.xContent(source), source, true)
                )
            );
            return this;
        }

        public Builder putMapping(MappingMetadata mappingMd) {
            mapping = mappingMd;
            return this;
        }

        public Builder mappingsUpdatedVersion(IndexVersion indexVersion) {
            this.mappingsUpdatedVersion = indexVersion;
            return this;
        }

        public Builder state(State state) {
            this.state = state;
            return this;
        }

        public Builder putAlias(AliasMetadata aliasMetadata) {
            aliases.put(aliasMetadata.alias(), aliasMetadata);
            return this;
        }

        public Builder putAlias(AliasMetadata.Builder aliasMetadata) {
            aliases.put(aliasMetadata.alias(), aliasMetadata.build());
            return this;
        }

        public Builder removeAlias(String alias) {
            aliases.remove(alias);
            return this;
        }

        public Builder removeAllAliases() {
            aliases.clear();
            return this;
        }

<<<<<<< HEAD
        public Builder putCustom(Map<String, ? extends Map<String, String>> customIndexMetadata) {
            customIndexMetadata.forEach(this::putCustom);
=======
        public Builder putCustom(Map<String, ? extends Map<String, String>> customMetadata) {
            customMetadata.forEach(this::putCustom);
>>>>>>> 61c2bf11
            return this;
        }

        public Builder putCustom(String type, Map<String, String> customIndexMetadata) {
            this.customMetadata.put(type, new DiffableStringMap(customIndexMetadata));
            return this;
        }

        public Map<String, String> removeCustom(String type) {
            return this.customMetadata.remove(type);
        }

        public Set<String> getInSyncAllocationIds(int shardId) {
            return inSyncAllocationIds.get(shardId);
        }

        public Builder putInSyncAllocationIds(int shardId, Set<String> allocationIds) {
            inSyncAllocationIds.put(shardId, Set.copyOf(allocationIds));
            return this;
        }

        public Builder putRolloverInfo(RolloverInfo rolloverInfo) {
            rolloverInfos.put(rolloverInfo.getAlias(), rolloverInfo);
            return this;
        }

        public Builder putRolloverInfos(Map<String, RolloverInfo> rolloverInfos) {
            this.rolloverInfos.clear();
            this.rolloverInfos.putAllFromMap(rolloverInfos);
            return this;
        }

        public long version() {
            return this.version;
        }

        public Builder version(long version) {
            this.version = version;
            return this;
        }

        public long mappingVersion() {
            return mappingVersion;
        }

        public Builder mappingVersion(final long mappingVersion) {
            this.mappingVersion = mappingVersion;
            return this;
        }

        public long settingsVersion() {
            return settingsVersion;
        }

        public Builder settingsVersion(final long settingsVersion) {
            this.settingsVersion = settingsVersion;
            return this;
        }

        public Builder aliasesVersion(final long aliasesVersion) {
            this.aliasesVersion = aliasesVersion;
            return this;
        }

        /**
         * returns the primary term for the given shard.
         * See {@link IndexMetadata#primaryTerm(int)} for more information.
         */
        public long primaryTerm(int shardId) {
            if (primaryTerms == null) {
                initializePrimaryTerms();
            }
            return this.primaryTerms[shardId];
        }

        /**
         * sets the primary term for the given shard.
         * See {@link IndexMetadata#primaryTerm(int)} for more information.
         */
        public Builder primaryTerm(int shardId, long primaryTerm) {
            if (primaryTerms == null) {
                initializePrimaryTerms();
            }
            this.primaryTerms[shardId] = primaryTerm;
            return this;
        }

        private void primaryTerms(long[] primaryTerms) {
            this.primaryTerms = primaryTerms.clone();
        }

        private void initializePrimaryTerms() {
            assert primaryTerms == null;
            if (numberOfShards() < 0) {
                throw new IllegalStateException("you must set the number of shards before setting/reading primary terms");
            }
            primaryTerms = new long[numberOfShards()];
            Arrays.fill(primaryTerms, SequenceNumbers.UNASSIGNED_PRIMARY_TERM);
        }

        public Builder system(boolean system) {
            this.isSystem = system;
            return this;
        }

        public boolean isSystem() {
            return isSystem;
        }

        public Builder timestampRange(IndexLongFieldRange timestampRange) {
            this.timestampRange = timestampRange;
            return this;
        }

        public Builder eventIngestedRange(IndexLongFieldRange eventIngestedRange) {
            assert eventIngestedRange != null : "eventIngestedRange cannot be null";
            this.eventIngestedRange = eventIngestedRange;
            return this;
        }

        public Builder stats(IndexMetadataStats stats) {
            this.stats = stats;
            return this;
        }

        public Builder indexWriteLoadForecast(Double indexWriteLoadForecast) {
            this.indexWriteLoadForecast = indexWriteLoadForecast;
            return this;
        }

        public Builder shardSizeInBytesForecast(Long shardSizeInBytesForecast) {
            this.shardSizeInBytesForecast = shardSizeInBytesForecast;
            return this;
        }

        public Builder putInferenceField(InferenceFieldMetadata value) {
            this.inferenceFields.put(value.getName(), value);
            return this;
        }

        public Builder putInferenceFields(Map<String, InferenceFieldMetadata> values) {
            this.inferenceFields.putAllFromMap(values);
            return this;
        }

        public Builder reshardingMetadata(IndexReshardingMetadata reshardingMetadata) {
            this.reshardingMetadata = reshardingMetadata;
            return this;
        }

        public IndexMetadata build() {
            return build(false);
        }

        // package private for testing
        IndexMetadata build(boolean repair) {
            /*
             * We expect that the metadata has been properly built to set the number of shards and the number of replicas, and do not rely
             * on the default values here. Those must have been set upstream.
             */
            if (INDEX_NUMBER_OF_SHARDS_SETTING.exists(settings) == false) {
                throw new IllegalArgumentException("must specify number of shards for index [" + index + "]");
            }
            final int numberOfShards = INDEX_NUMBER_OF_SHARDS_SETTING.get(settings);

            if (INDEX_NUMBER_OF_REPLICAS_SETTING.exists(settings) == false) {
                throw new IllegalArgumentException("must specify number of replicas for index [" + index + "]");
            }
            final int numberOfReplicas = INDEX_NUMBER_OF_REPLICAS_SETTING.get(settings);

            int routingPartitionSize = INDEX_ROUTING_PARTITION_SIZE_SETTING.get(settings);
            if (routingPartitionSize != 1 && routingPartitionSize >= getRoutingNumShards()) {
                throw new IllegalArgumentException(
                    "routing partition size ["
                        + routingPartitionSize
                        + "] should be a positive number"
                        + " less than the number of routing shards ["
                        + getRoutingNumShards()
                        + "] for ["
                        + index
                        + "]"
                );
            }

            // fill missing slots in inSyncAllocationIds with empty set if needed and make all entries immutable
            @SuppressWarnings({ "unchecked", "rawtypes" })
            Map.Entry<Integer, Set<String>> denseInSyncAllocationIds[] = new Map.Entry[numberOfShards];
            for (int i = 0; i < numberOfShards; i++) {
                Set<String> allocIds = inSyncAllocationIds.getOrDefault(i, Set.of());
                denseInSyncAllocationIds[i] = Map.entry(i, allocIds);
            }
            var requireMap = INDEX_ROUTING_REQUIRE_GROUP_SETTING.getAsMap(settings);
            final DiscoveryNodeFilters requireFilters;
            if (requireMap.isEmpty()) {
                requireFilters = null;
            } else {
                requireFilters = DiscoveryNodeFilters.buildFromKeyValues(AND, requireMap);
            }
            var includeMap = INDEX_ROUTING_INCLUDE_GROUP_SETTING.getAsMap(settings);
            final DiscoveryNodeFilters includeFilters;
            if (includeMap.isEmpty()) {
                includeFilters = null;
            } else {
                includeFilters = DiscoveryNodeFilters.buildFromKeyValues(OR, includeMap);
            }
            var excludeMap = INDEX_ROUTING_EXCLUDE_GROUP_SETTING.getAsMap(settings);
            final DiscoveryNodeFilters excludeFilters;
            if (excludeMap.isEmpty()) {
                excludeFilters = null;
            } else {
                excludeFilters = DiscoveryNodeFilters.buildFromKeyValues(OR, excludeMap);
            }
            var initialRecoveryMap = INDEX_ROUTING_INITIAL_RECOVERY_GROUP_SETTING.getAsMap(settings);
            final DiscoveryNodeFilters initialRecoveryFilters;
            if (initialRecoveryMap.isEmpty()) {
                initialRecoveryFilters = null;
            } else {
                initialRecoveryFilters = DiscoveryNodeFilters.buildFromKeyValues(OR, initialRecoveryMap);
            }
            IndexVersion indexCreatedVersion = indexCreatedVersion(settings);

            if (primaryTerms == null) {
                initializePrimaryTerms();
            } else if (primaryTerms.length != numberOfShards) {
                throw new IllegalStateException(
                    "primaryTerms length is ["
                        + primaryTerms.length
                        + "] but should be equal to number of shards ["
                        + numberOfShards()
                        + "]"
                );
            }

            final ActiveShardCount waitForActiveShards = SETTING_WAIT_FOR_ACTIVE_SHARDS.get(settings);
            if (waitForActiveShards.validate(numberOfReplicas) == false) {
                throw new IllegalArgumentException(
                    "invalid "
                        + SETTING_WAIT_FOR_ACTIVE_SHARDS.getKey()
                        + "["
                        + waitForActiveShards
                        + "]: cannot be greater than "
                        + "number of shard copies ["
                        + (numberOfReplicas + 1)
                        + "]"
                );
            }

            final String uuid = settings.get(SETTING_INDEX_UUID, INDEX_UUID_NA_VALUE);

            List<String> tierPreference;
            try {
                tierPreference = DataTier.parseTierList(DataTier.TIER_PREFERENCE_SETTING.get(settings));
            } catch (Exception e) {
                assert e instanceof IllegalArgumentException : e;
                // BwC hack: the setting failed validation but it will be fixed in
                // #IndexMetadataVerifier#convertSharedCacheTierPreference(IndexMetadata)} later so we just store a null
                // to be able to build a temporary instance
                tierPreference = null;
            }

            ImmutableOpenMap<String, DiffableStringMap> newCustomMetadata = customMetadata.build();
            Map<String, String> custom = newCustomMetadata.get(LifecycleExecutionState.ILM_CUSTOM_METADATA_KEY);
            if (custom != null && custom.isEmpty() == false) {
                lifecycleExecutionState = LifecycleExecutionState.fromCustomMetadata(custom);
            } else {
                lifecycleExecutionState = LifecycleExecutionState.EMPTY_STATE;
            }

            if (stats != null && stats.writeLoad().numberOfShards() != numberOfShards) {
                assert false;
                throw new IllegalArgumentException(
                    "The number of write load shards ["
                        + stats.writeLoad().numberOfShards()
                        + "] is different than the number of index shards ["
                        + numberOfShards
                        + "]"
                );
            }

            var aliasesMap = aliases.build();
            for (AliasMetadata alias : aliasesMap.values()) {
                if (alias.alias().equals(index)) {
                    if (repair && indexCreatedVersion.equals(IndexVersions.V_8_5_0)) {
                        var updatedBuilder = ImmutableOpenMap.builder(aliasesMap);
                        final var brokenAlias = updatedBuilder.remove(index);
                        final var fixedAlias = AliasMetadata.newAliasMetadata(brokenAlias, index + "-alias-corrupted-by-8-5");
                        aliasesMap = updatedBuilder.fPut(fixedAlias.getAlias(), fixedAlias).build();
                        logger.warn("Repaired corrupted alias with the same name as its index for [{}]", index);
                        break;
                    } else {
                        throw new IllegalArgumentException("alias name [" + index + "] self-conflicts with index name");
                    }
                }
            }

            assert eventIngestedRange != null : "eventIngestedRange must be set (non-null) when building IndexMetadata";
            final boolean isSearchableSnapshot = SearchableSnapshotsSettings.isSearchableSnapshotStore(settings);
            String indexModeString = settings.get(IndexSettings.MODE.getKey());
            final IndexMode indexMode = indexModeString != null ? IndexMode.fromString(indexModeString.toLowerCase(Locale.ROOT)) : null;
            final boolean isTsdb = indexMode == IndexMode.TIME_SERIES;
            final List<String> routingPaths = INDEX_ROUTING_PATH.get(settings);
            final List<String> timeSeriesDimensions = TimeSeriesDimensionsMetadataAccess.fromCustomMetadata(newCustomMetadata);
            if (isTsdb && routingPaths.isEmpty() && timeSeriesDimensions.isEmpty()) {
                throw new IllegalArgumentException(IndexMode.tsdbMode() + " requires a non-empty [" + INDEX_ROUTING_PATH.getKey() + "]");
            }
            return new IndexMetadata(
                new Index(index, uuid),
                version,
                mappingVersion,
                settingsVersion,
                aliasesVersion,
                primaryTerms,
                state,
                numberOfShards,
                numberOfReplicas,
                settings,
                mapping,
                inferenceFields.build(),
                aliasesMap,
                newCustomMetadata,
                Map.ofEntries(denseInSyncAllocationIds),
                requireFilters,
                initialRecoveryFilters,
                includeFilters,
                excludeFilters,
                indexCreatedVersion,
                mappingsUpdatedVersion,
                getRoutingNumShards(),
                routingPartitionSize,
                routingPaths,
                timeSeriesDimensions,
                waitForActiveShards,
                rolloverInfos.build(),
                isSystem,
                INDEX_HIDDEN_SETTING.get(settings),
                timestampRange,
                eventIngestedRange,
                IndexMetadata.INDEX_PRIORITY_SETTING.get(settings),
                settings.getAsLong(SETTING_CREATION_DATE, -1L),
                DiskThresholdDecider.SETTING_IGNORE_DISK_WATERMARKS.get(settings),
                tierPreference,
                ShardsLimitAllocationDecider.INDEX_TOTAL_SHARDS_PER_NODE_SETTING.get(settings),
                settings.get(IndexMetadata.LIFECYCLE_NAME), // n.b. lookup by name to get null-if-not-present semantics
                lifecycleExecutionState,
                AutoExpandReplicas.SETTING.get(settings),
                isSearchableSnapshot,
                isSearchableSnapshot && settings.getAsBoolean(SEARCHABLE_SNAPSHOT_PARTIAL_SETTING_KEY, false),
                indexMode,
                isTsdb ? IndexSettings.TIME_SERIES_START_TIME.get(settings) : null,
                isTsdb ? IndexSettings.TIME_SERIES_END_TIME.get(settings) : null,
                SETTING_INDEX_VERSION_COMPATIBILITY.get(settings),
                stats,
                indexWriteLoadForecast,
                shardSizeInBytesForecast,
                reshardingMetadata
            );
        }

        @SuppressWarnings("unchecked")
        public static void toXContent(IndexMetadata indexMetadata, XContentBuilder builder, ToXContent.Params params) throws IOException {
            Metadata.XContentContext context = Metadata.XContentContext.valueOf(
                params.param(CONTEXT_MODE_PARAM, Metadata.CONTEXT_MODE_API)
            );

            builder.startObject(indexMetadata.getIndex().getName());

            builder.field(KEY_VERSION, indexMetadata.getVersion());
            builder.field(KEY_MAPPING_VERSION, indexMetadata.getMappingVersion());
            builder.field(KEY_SETTINGS_VERSION, indexMetadata.getSettingsVersion());
            builder.field(KEY_ALIASES_VERSION, indexMetadata.getAliasesVersion());
            builder.field(KEY_ROUTING_NUM_SHARDS, indexMetadata.getRoutingNumShards());

            builder.field(KEY_STATE, indexMetadata.getState().toString().toLowerCase(Locale.ENGLISH));

            boolean binary = params.paramAsBoolean("binary", false);

            builder.startObject(KEY_SETTINGS);
            if (context != Metadata.XContentContext.API) {
                indexMetadata.getSettings().toXContent(builder, Settings.FLAT_SETTINGS_TRUE);
            } else {
                indexMetadata.getSettings().toXContent(builder, params);
            }
            builder.endObject();

            if (context == Metadata.XContentContext.GATEWAY && params.paramAsBoolean(DEDUPLICATED_MAPPINGS_PARAM, false)) {
                MappingMetadata mmd = indexMetadata.mapping();
                if (mmd != null) {
                    builder.field(KEY_MAPPINGS_HASH, mmd.source().getSha256());
                }
            } else if (context != Metadata.XContentContext.API) {
                builder.startArray(KEY_MAPPINGS);
                MappingMetadata mmd = indexMetadata.mapping();
                if (mmd != null) {
                    if (binary) {
                        builder.value(mmd.source().compressed());
                    } else {
                        mmd.source().copyTo(builder);
                    }
                }
                builder.endArray();
            } else {
                builder.startObject(KEY_MAPPINGS);
                MappingMetadata mmd = indexMetadata.mapping();
                if (mmd != null) {
                    Map<String, Object> mapping = XContentHelper.convertToMap(mmd.source().uncompressed(), false).v2();
                    if (mapping.size() == 1 && mapping.containsKey(mmd.type())) {
                        // the type name is the root value, reduce it
                        mapping = (Map<String, Object>) mapping.get(mmd.type());
                    }
                    builder.field(mmd.type());
                    builder.map(mapping);
                }
                builder.endObject();
            }

            for (Map.Entry<String, DiffableStringMap> cursor : indexMetadata.customData.entrySet()) {
                builder.stringStringMap(cursor.getKey(), cursor.getValue());
            }

            if (context != Metadata.XContentContext.API) {
                builder.startObject(KEY_ALIASES);
                for (AliasMetadata aliasMetadata : indexMetadata.getAliases().values()) {
                    AliasMetadata.Builder.toXContent(aliasMetadata, builder, params);
                }
                builder.endObject();

                builder.startArray(KEY_PRIMARY_TERMS);
                for (int i = 0; i < indexMetadata.getNumberOfShards(); i++) {
                    builder.value(indexMetadata.primaryTerm(i));
                }
                builder.endArray();
            } else {
                builder.startArray(KEY_ALIASES);
                for (Map.Entry<String, AliasMetadata> cursor : indexMetadata.getAliases().entrySet()) {
                    builder.value(cursor.getKey());
                }
                builder.endArray();

                builder.startObject(IndexMetadata.KEY_PRIMARY_TERMS);
                for (int shard = 0; shard < indexMetadata.getNumberOfShards(); shard++) {
                    builder.field(Integer.toString(shard), indexMetadata.primaryTerm(shard));
                }
                builder.endObject();
            }

            builder.startObject(KEY_IN_SYNC_ALLOCATIONS);
            for (Map.Entry<Integer, Set<String>> cursor : indexMetadata.inSyncAllocationIds.entrySet()) {
                builder.startArray(String.valueOf(cursor.getKey()));
                for (String allocationId : cursor.getValue()) {
                    builder.value(allocationId);
                }
                builder.endArray();
            }
            builder.endObject();

            builder.startObject(KEY_ROLLOVER_INFOS);
            for (RolloverInfo rolloverInfo : indexMetadata.getRolloverInfos().values()) {
                rolloverInfo.toXContent(builder, params);
            }
            builder.endObject();

            builder.field(KEY_MAPPINGS_UPDATED_VERSION, indexMetadata.mappingsUpdatedVersion);
            builder.field(KEY_SYSTEM, indexMetadata.isSystem);

            builder.startObject(KEY_TIMESTAMP_RANGE);
            indexMetadata.timestampRange.toXContent(builder, params);
            builder.endObject();

            builder.startObject(KEY_EVENT_INGESTED_RANGE);
            indexMetadata.eventIngestedRange.toXContent(builder, params);
            builder.endObject();

            if (indexMetadata.stats != null) {
                builder.startObject(KEY_STATS);
                indexMetadata.stats.toXContent(builder, params);
                builder.endObject();
            }

            if (indexMetadata.writeLoadForecast != null) {
                builder.field(KEY_WRITE_LOAD_FORECAST, indexMetadata.writeLoadForecast);
            }

            if (indexMetadata.shardSizeInBytesForecast != null) {
                builder.field(KEY_SHARD_SIZE_FORECAST, indexMetadata.shardSizeInBytesForecast);
            }

            if (indexMetadata.getInferenceFields().isEmpty() == false) {
                builder.startObject(KEY_INFERENCE_FIELDS);
                for (InferenceFieldMetadata field : indexMetadata.getInferenceFields().values()) {
                    field.toXContent(builder, params);
                }
                builder.endObject();
            }

            if (indexMetadata.reshardingMetadata != null) {
                builder.startObject(KEY_RESHARDING);
                indexMetadata.reshardingMetadata.toXContent(builder, params);
                builder.endObject();
            }

            builder.endObject();
        }

        public static IndexMetadata fromXContent(XContentParser parser) throws IOException {
            return fromXContent(parser, null);
        }

        public static IndexMetadata fromXContent(XContentParser parser, Map<String, MappingMetadata> mappingsByHash) throws IOException {
            if (parser.currentToken() == null) { // fresh parser? move to the first token
                parser.nextToken();
            }
            if (parser.currentToken() == XContentParser.Token.START_OBJECT) {  // on a start object move to next token
                parser.nextToken();
            }
            XContentParserUtils.ensureExpectedToken(XContentParser.Token.FIELD_NAME, parser.currentToken(), parser);
            Builder builder = new Builder(parser.currentName());
            // default to UNKNOWN so that reading 'event.ingested' range content works in older versions
            builder.eventIngestedRange(IndexLongFieldRange.UNKNOWN);
            String currentFieldName;
            XContentParser.Token token = parser.nextToken();
            XContentParserUtils.ensureExpectedToken(XContentParser.Token.START_OBJECT, token, parser);
            boolean mappingVersion = false;
            boolean settingsVersion = false;
            boolean aliasesVersion = false;
            while ((currentFieldName = parser.nextFieldName()) != null) {
                token = parser.nextToken();
                if (token == XContentParser.Token.START_OBJECT) {
                    switch (currentFieldName) {
                        case KEY_SETTINGS:
                            builder.settings(Settings.fromXContent(parser));
                            break;
                        case KEY_MAPPINGS:
                            while ((currentFieldName = parser.nextFieldName()) != null) {
                                token = parser.nextToken();
                                XContentParserUtils.ensureExpectedToken(XContentParser.Token.START_OBJECT, token, parser);
                                builder.putMapping(new MappingMetadata(currentFieldName, Map.of(currentFieldName, parser.mapOrdered())));
                            }
                            break;
                        case KEY_ALIASES:
                            while (parser.nextToken() != XContentParser.Token.END_OBJECT) {
                                builder.putAlias(AliasMetadata.Builder.fromXContent(parser));
                            }
                            break;
                        case KEY_IN_SYNC_ALLOCATIONS:
                            while ((currentFieldName = parser.nextFieldName()) != null) {
                                token = parser.nextToken();
                                XContentParserUtils.ensureExpectedToken(XContentParser.Token.START_ARRAY, token, parser);
                                final int shardId = Integer.parseInt(currentFieldName);
                                Set<String> allocationIds = new HashSet<>();
                                while ((token = parser.nextToken()) != XContentParser.Token.END_ARRAY) {
                                    if (token == XContentParser.Token.VALUE_STRING) {
                                        allocationIds.add(parser.text());
                                    }
                                }
                                builder.putInSyncAllocationIds(shardId, allocationIds);
                            }
                            break;
                        case KEY_ROLLOVER_INFOS:
                            while ((currentFieldName = parser.nextFieldName()) != null) {
                                token = parser.nextToken();
                                XContentParserUtils.ensureExpectedToken(XContentParser.Token.START_OBJECT, token, parser);
                                builder.putRolloverInfo(RolloverInfo.parse(parser, currentFieldName));
                            }
                            break;
                        case "warmers":
                            // TODO: do this in 6.0:
                            // throw new IllegalArgumentException("Warmers are not supported anymore - are you upgrading from 1.x?");
                            // ignore: warmers have been removed in 5.0 and are
                            // simply ignored when upgrading from 2.x
                            assert Version.CURRENT.major <= 5;
                            parser.skipChildren();
                            break;
                        case KEY_TIMESTAMP_RANGE:
                            builder.timestampRange(IndexLongFieldRange.fromXContent(parser));
                            break;
                        case KEY_EVENT_INGESTED_RANGE:
                            builder.eventIngestedRange(IndexLongFieldRange.fromXContent(parser));
                            break;
                        case KEY_STATS:
                            builder.stats(IndexMetadataStats.fromXContent(parser));
                            break;
                        case KEY_INFERENCE_FIELDS:
                            while (parser.nextToken() != XContentParser.Token.END_OBJECT) {
                                builder.putInferenceField(InferenceFieldMetadata.fromXContent(parser));
                            }
                            break;
                        case KEY_RESHARDING:
                            builder.reshardingMetadata(IndexReshardingMetadata.fromXContent(parser));
                            break;
                        default:
                            // assume it's custom index metadata
                            builder.putCustom(currentFieldName, parser.mapStrings());
                            break;
                    }
                } else if (token == XContentParser.Token.START_ARRAY) {
                    switch (currentFieldName) {
                        case KEY_MAPPINGS:
                            while ((token = parser.nextToken()) != XContentParser.Token.END_ARRAY) {
                                if (token == XContentParser.Token.VALUE_EMBEDDED_OBJECT) {
                                    builder.putMapping(new MappingMetadata(new CompressedXContent(parser.binaryValue())));
                                } else {
                                    Map<String, Object> mapping = parser.mapOrdered();
                                    if (mapping.size() == 1) {
                                        String mappingType = mapping.keySet().iterator().next();
                                        builder.putMapping(new MappingMetadata(mappingType, mapping));
                                    }
                                }
                            }
                            break;
                        case KEY_PRIMARY_TERMS:
                            ArrayList<Long> list = new ArrayList<>();
                            while ((token = parser.nextToken()) != XContentParser.Token.END_ARRAY) {
                                XContentParserUtils.ensureExpectedToken(XContentParser.Token.VALUE_NUMBER, token, parser);
                                list.add(parser.longValue());
                            }
                            builder.primaryTerms(list.stream().mapToLong(i -> i).toArray());
                            break;
                        default:
                            throw new IllegalArgumentException("Unexpected field for an array " + currentFieldName);
                    }
                } else if (token.isValue()) {
                    switch (currentFieldName) {
                        case KEY_STATE -> builder.state(State.fromString(parser.text()));
                        case KEY_VERSION -> builder.version(parser.longValue());
                        case KEY_MAPPING_VERSION -> {
                            mappingVersion = true;
                            builder.mappingVersion(parser.longValue());
                        }
                        case KEY_SETTINGS_VERSION -> {
                            settingsVersion = true;
                            builder.settingsVersion(parser.longValue());
                        }
                        case KEY_ALIASES_VERSION -> {
                            aliasesVersion = true;
                            builder.aliasesVersion(parser.longValue());
                        }
                        case KEY_ROUTING_NUM_SHARDS -> builder.setRoutingNumShards(parser.intValue());
                        case KEY_SYSTEM -> builder.system(parser.booleanValue());
                        case KEY_MAPPINGS_HASH -> {
                            assert mappingsByHash != null : "no deduplicated mappings given";
                            if (mappingsByHash.containsKey(parser.text()) == false) {
                                throw new IllegalArgumentException(
                                    "mapping of index [" + builder.index + "] with hash [" + parser.text() + "] not found"
                                );
                            }
                            builder.putMapping(mappingsByHash.get(parser.text()));
                        }
                        case KEY_MAPPINGS_UPDATED_VERSION -> builder.mappingsUpdatedVersion(IndexVersion.fromId(parser.intValue()));
                        case KEY_WRITE_LOAD_FORECAST -> builder.indexWriteLoadForecast(parser.doubleValue());
                        case KEY_SHARD_SIZE_FORECAST -> builder.shardSizeInBytesForecast(parser.longValue());
                        default -> throw new IllegalArgumentException("Unexpected field [" + currentFieldName + "]");
                    }
                } else {
                    throw new IllegalArgumentException("Unexpected token " + token);
                }
            }
            XContentParserUtils.ensureExpectedToken(XContentParser.Token.END_OBJECT, parser.nextToken(), parser);
            assert mappingVersion : "mapping version should be present for indices created on or after 6.5.0";
            assert settingsVersion : "settings version should be present for indices created on or after 6.5.0";
            assert indexCreatedVersion(builder.settings).before(IndexVersions.V_7_2_0) || aliasesVersion
                : "aliases version should be present for indices created on or after 7.2.0";
            return builder.build(true);
        }

        /**
         * Used to load legacy metadata from ES versions that are no longer index-compatible.
         * Returns information on best-effort basis.
         * Throws an exception if the metadata is index-compatible with the current version (in that case,
         * {@link #fromXContent} should be used to load the content.
         */
        public static IndexMetadata legacyFromXContent(XContentParser parser) throws IOException {
            if (parser.currentToken() == null) { // fresh parser? move to the first token
                parser.nextToken();
            }
            if (parser.currentToken() == XContentParser.Token.START_OBJECT) {  // on a start object move to next token
                parser.nextToken();
            }
            XContentParserUtils.ensureExpectedToken(XContentParser.Token.FIELD_NAME, parser.currentToken(), parser);
            Builder builder = new Builder(parser.currentName());

            String currentFieldName = null;
            XContentParser.Token token = parser.nextToken();
            XContentParserUtils.ensureExpectedToken(XContentParser.Token.START_OBJECT, token, parser);
            while ((token = parser.nextToken()) != XContentParser.Token.END_OBJECT) {
                if (token == XContentParser.Token.FIELD_NAME) {
                    currentFieldName = parser.currentName();
                } else if (token == XContentParser.Token.START_OBJECT) {
                    if ("settings".equals(currentFieldName)) {
                        Settings settings = Settings.fromXContent(parser);
                        if (SETTING_INDEX_VERSION_COMPATIBILITY.get(settings).isLegacyIndexVersion() == false) {
                            throw new IllegalStateException(
                                "this method should only be used to parse older incompatible index metadata versions "
                                    + "but got "
                                    + SETTING_INDEX_VERSION_COMPATIBILITY.get(settings).toReleaseVersion()
                            );
                        }
                        builder.settings(settings);
                    } else if ("mappings".equals(currentFieldName)) {
                        Map<String, Object> mappingSourceBuilder = new HashMap<>();
                        while ((token = parser.nextToken()) != XContentParser.Token.END_OBJECT) {
                            if (token == XContentParser.Token.FIELD_NAME) {
                                currentFieldName = parser.currentName();
                            } else if (token == XContentParser.Token.START_OBJECT) {
                                String mappingType = currentFieldName;
                                mappingSourceBuilder.put(mappingType, parser.mapOrdered());
                            } else {
                                throw new IllegalArgumentException("Unexpected token: " + token);
                            }
                        }
                        handleLegacyMapping(builder, mappingSourceBuilder);
                    } else if ("in_sync_allocations".equals(currentFieldName)) {
                        while ((token = parser.nextToken()) != XContentParser.Token.END_OBJECT) {
                            if (token == XContentParser.Token.FIELD_NAME) {
                                currentFieldName = parser.currentName();
                            } else if (token == XContentParser.Token.START_ARRAY) {
                                String shardId = currentFieldName;
                                Set<String> allocationIds = new HashSet<>();
                                while ((token = parser.nextToken()) != XContentParser.Token.END_ARRAY) {
                                    if (token == XContentParser.Token.VALUE_STRING) {
                                        allocationIds.add(parser.text());
                                    }
                                }
                                builder.putInSyncAllocationIds(Integer.parseInt(shardId), allocationIds);
                            } else {
                                throw new IllegalArgumentException("Unexpected token: " + token);
                            }
                        }
                    } else {
                        // assume it's custom index metadata
                        parser.skipChildren();
                    }
                } else if (token == XContentParser.Token.START_ARRAY) {
                    if ("mappings".equals(currentFieldName)) {
                        Map<String, Object> mappingSourceBuilder = new HashMap<>();
                        while ((token = parser.nextToken()) != XContentParser.Token.END_ARRAY) {
                            Map<String, Object> mapping;
                            if (token == XContentParser.Token.VALUE_EMBEDDED_OBJECT) {
                                CompressedXContent compressedXContent = new CompressedXContent(parser.binaryValue());
                                mapping = XContentHelper.convertToMap(compressedXContent.compressedReference(), true).v2();
                            } else {
                                mapping = parser.mapOrdered();
                            }
                            mappingSourceBuilder.putAll(mapping);
                        }
                        handleLegacyMapping(builder, mappingSourceBuilder);
                    } else {
                        parser.skipChildren();
                    }
                } else if (token.isValue()) {
                    if ("state".equals(currentFieldName)) {
                        builder.state(State.fromString(parser.text()));
                    } else if ("version".equals(currentFieldName)) {
                        builder.version(parser.longValue());
                    } else if ("mapping_version".equals(currentFieldName)) {
                        builder.mappingVersion(parser.longValue());
                    } else if ("settings_version".equals(currentFieldName)) {
                        builder.settingsVersion(parser.longValue());
                    } else if ("routing_num_shards".equals(currentFieldName)) {
                        builder.setRoutingNumShards(parser.intValue());
                    } else {
                        // unknown, ignore
                    }
                } else {
                    XContentParserUtils.throwUnknownToken(token, parser);
                }
            }
            XContentParserUtils.ensureExpectedToken(XContentParser.Token.END_OBJECT, parser.nextToken(), parser);

            if (builder.mapping() == null) {
                builder.putMapping(MappingMetadata.EMPTY_MAPPINGS); // just make sure it's not empty so that _source can be read
            }

            IndexMetadata indexMetadata = builder.build(true);
            assert indexMetadata.getCreationVersion().isLegacyIndexVersion();
            assert indexMetadata.getCompatibilityVersion().isLegacyIndexVersion();
            return indexMetadata;
        }

        private static void handleLegacyMapping(Builder builder, Map<String, Object> mapping) {
            if (mapping.size() == 1) {
                String mappingType = mapping.keySet().iterator().next();
                builder.putMapping(new MappingMetadata(mappingType, mapping));
            } else if (mapping.size() > 1) {
                builder.putMapping(new MappingMetadata(MapperService.SINGLE_MAPPING_NAME, mapping));
            }
        }
    }

    /**
     * Return the {@link IndexVersion} of Elasticsearch that has been used to create an index given its settings.
     *
     * @throws IllegalArgumentException if the given index settings doesn't contain a value for the key
     *                                  {@value IndexMetadata#SETTING_VERSION_CREATED}
     */
    private static IndexVersion indexCreatedVersion(Settings indexSettings) {
        IndexVersion indexVersion = IndexMetadata.SETTING_INDEX_VERSION_CREATED.get(indexSettings);
        if (indexVersion.equals(IndexVersions.ZERO)) {
            final String message = String.format(
                Locale.ROOT,
                "[%s] is not present in the index settings for index with UUID [%s]",
                IndexMetadata.SETTING_INDEX_VERSION_CREATED.getKey(),
                indexSettings.get(IndexMetadata.SETTING_INDEX_UUID)
            );
            throw new IllegalArgumentException(message);
        }
        return indexVersion;
    }

    /**
     * Adds human readable version and creation date settings.
     * This method is used to display the settings in a human readable format in REST API
     */
    public static Settings addHumanReadableSettings(Settings settings) {
        Settings.Builder builder = Settings.builder().put(settings);
        IndexVersion version = SETTING_INDEX_VERSION_CREATED.get(settings);
        if (version.equals(IndexVersions.ZERO) == false) {
            builder.put(SETTING_VERSION_CREATED_STRING, version.toReleaseVersion());
        }
        Long creationDate = settings.getAsLong(SETTING_CREATION_DATE, null);
        if (creationDate != null) {
            ZonedDateTime creationDateTime = ZonedDateTime.ofInstant(Instant.ofEpochMilli(creationDate), ZoneOffset.UTC);
            builder.put(SETTING_CREATION_DATE_STRING, creationDateTime.toString());
        }
        return builder.build();
    }

    private static final ToXContent.Params FORMAT_PARAMS;
    static {
        Map<String, String> params = Maps.newMapWithExpectedSize(2);
        params.put("binary", "true");
        params.put(Metadata.CONTEXT_MODE_PARAM, Metadata.CONTEXT_MODE_GATEWAY);
        FORMAT_PARAMS = new MapParams(params);
    }

    /**
     * State format for {@link IndexMetadata} to write to and load from disk
     */
    public static final MetadataStateFormat<IndexMetadata> FORMAT = new MetadataStateFormat<IndexMetadata>(INDEX_STATE_FILE_PREFIX) {

        @Override
        public void toXContent(XContentBuilder builder, IndexMetadata state) throws IOException {
            Builder.toXContent(state, builder, FORMAT_PARAMS);
        }

        @Override
        public IndexMetadata fromXContent(XContentParser parser) throws IOException {
            return Builder.fromXContent(parser);
        }
    };

    /**
     * Returns the number of shards that should be used for routing. This basically defines the hash space we use in
     * {@link IndexRouting#indexShard} to route documents
     * to shards based on their ID or their specific routing value. The default value is {@link #getNumberOfShards()}. This value only
     * changes if and index is shrunk.
     */
    public int getRoutingNumShards() {
        return routingNumShards;
    }

    /**
     * Returns the routing factor for this index. The default is {@code 1}.
     *
     * @see #getRoutingFactor(int, int) for details
     */
    public int getRoutingFactor() {
        return routingFactor;
    }

    /**
     * Returns the source shard ID to split the given target shard off
     * @param shardId the id of the target shard to split into
     * @param sourceIndexMetadata the source index metadata
     * @param numTargetShards the total number of shards in the target index
     * @return a the source shard ID to split off from
     */
    public static ShardId selectSplitShard(int shardId, IndexMetadata sourceIndexMetadata, int numTargetShards) {
        int numSourceShards = sourceIndexMetadata.getNumberOfShards();
        if (shardId >= numTargetShards) {
            throw new IllegalArgumentException(
                "the number of target shards (" + numTargetShards + ") must be greater than the shard id: " + shardId
            );
        }
        final int routingFactor = getRoutingFactor(numSourceShards, numTargetShards);
        assertSplitMetadata(numSourceShards, numTargetShards, sourceIndexMetadata);
        return new ShardId(sourceIndexMetadata.getIndex(), shardId / routingFactor);
    }

    /**
     * Returns the source shard ID to clone the given target shard off
     * @param shardId the id of the target shard to clone into
     * @param sourceIndexMetadata the source index metadata
     * @param numTargetShards the total number of shards in the target index
     * @return a the source shard ID to clone from
     */
    public static ShardId selectCloneShard(int shardId, IndexMetadata sourceIndexMetadata, int numTargetShards) {
        int numSourceShards = sourceIndexMetadata.getNumberOfShards();
        if (numSourceShards != numTargetShards) {
            throw new IllegalArgumentException(
                "the number of target shards ("
                    + numTargetShards
                    + ") must be the same as the number of "
                    + " source shards ( "
                    + numSourceShards
                    + ")"
            );
        }
        return new ShardId(sourceIndexMetadata.getIndex(), shardId);
    }

    public static void assertSplitMetadata(int numSourceShards, int numTargetShards, IndexMetadata sourceIndexMetadata) {
        if (numSourceShards > numTargetShards) {
            throw new IllegalArgumentException(
                "the number of source shards ["
                    + numSourceShards
                    + "] must be less that the number of target shards ["
                    + numTargetShards
                    + "]"
            );
        }
        // now we verify that the numRoutingShards is valid in the source index
        // note: if the number of shards is 1 in the source index we can just assume it's correct since from 1 we can split into anything
        // this is important to special case here since we use this to validate this in various places in the code but allow to split form
        // 1 to N but we never modify the sourceIndexMetadata to accommodate for that
        int routingNumShards = numSourceShards == 1 ? numTargetShards : sourceIndexMetadata.getRoutingNumShards();
        if (routingNumShards % numTargetShards != 0) {
            throw new IllegalStateException(
                "the number of routing shards [" + routingNumShards + "] must be a multiple of the target shards [" + numTargetShards + "]"
            );
        }
        // this is just an additional assertion that ensures we are a factor of the routing num shards.
        assert sourceIndexMetadata.getNumberOfShards() == 1 // special case - we can split into anything from 1 shard
            || getRoutingFactor(numTargetShards, routingNumShards) >= 0;
    }

    /**
     * Selects the source shards for a local shard recovery. This might either be a split or a shrink operation.
     * @param shardId the target shard ID to select the source shards for
     * @param sourceIndexMetadata the source metadata
     * @param numTargetShards the number of target shards
     */
    public static Set<ShardId> selectRecoverFromShards(int shardId, IndexMetadata sourceIndexMetadata, int numTargetShards) {
        if (sourceIndexMetadata.getNumberOfShards() > numTargetShards) {
            return selectShrinkShards(shardId, sourceIndexMetadata, numTargetShards);
        } else if (sourceIndexMetadata.getNumberOfShards() < numTargetShards) {
            return Collections.singleton(selectSplitShard(shardId, sourceIndexMetadata, numTargetShards));
        } else {
            return Collections.singleton(selectCloneShard(shardId, sourceIndexMetadata, numTargetShards));
        }
    }

    /**
     * Returns the source shard ids to shrink into the given shard id.
     * @param shardId the id of the target shard to shrink to
     * @param sourceIndexMetadata the source index metadata
     * @param numTargetShards the total number of shards in the target index
     * @return a set of shard IDs to shrink into the given shard ID.
     */
    public static Set<ShardId> selectShrinkShards(int shardId, IndexMetadata sourceIndexMetadata, int numTargetShards) {
        if (shardId >= numTargetShards) {
            throw new IllegalArgumentException(
                "the number of target shards (" + numTargetShards + ") must be greater than the shard id: " + shardId
            );
        }
        if (sourceIndexMetadata.getNumberOfShards() < numTargetShards) {
            throw new IllegalArgumentException(
                "the number of target shards ["
                    + numTargetShards
                    + "] must be less that the number of source shards ["
                    + sourceIndexMetadata.getNumberOfShards()
                    + "]"
            );
        }
        int routingFactor = getRoutingFactor(sourceIndexMetadata.getNumberOfShards(), numTargetShards);
        Set<ShardId> shards = Sets.newHashSetWithExpectedSize(routingFactor);
        for (int i = shardId * routingFactor; i < routingFactor * shardId + routingFactor; i++) {
            shards.add(new ShardId(sourceIndexMetadata.getIndex(), i));
        }
        return shards;
    }

    /**
     * Returns the routing factor for and shrunk index with the given number of target shards.
     * This factor is used in the hash function in
     * {@link IndexRouting#indexShard} to guarantee consistent
     * hashing / routing of documents even if the number of shards changed (ie. a shrunk index).
     *
     * @param sourceNumberOfShards the total number of shards in the source index
     * @param targetNumberOfShards the total number of shards in the target index
     * @return the routing factor for and shrunk index with the given number of target shards.
     * @throws IllegalArgumentException if the number of source shards is less than the number of target shards or if the source shards
     * are not divisible by the number of target shards.
     */
    public static int getRoutingFactor(int sourceNumberOfShards, int targetNumberOfShards) {
        final int factor;
        if (sourceNumberOfShards < targetNumberOfShards) { // split
            factor = targetNumberOfShards / sourceNumberOfShards;
            if (factor * sourceNumberOfShards != targetNumberOfShards || factor <= 1) {
                throw new IllegalArgumentException(
                    "the number of source shards [" + sourceNumberOfShards + "] must be a " + "factor of [" + targetNumberOfShards + "]"
                );
            }
        } else if (sourceNumberOfShards > targetNumberOfShards) { // shrink
            factor = sourceNumberOfShards / targetNumberOfShards;
            if (factor * targetNumberOfShards != sourceNumberOfShards || factor <= 1) {
                throw new IllegalArgumentException(
                    "the number of source shards [" + sourceNumberOfShards + "] must be a " + "multiple of [" + targetNumberOfShards + "]"
                );
            }
        } else {
            factor = 1;
        }
        return factor;
    }

    /**
     * Parses the number from the rolled over index name. It also supports the date-math format (ie. index name is wrapped in &lt; and &gt;)
     * E.g.
     * - For ".ds-logs-000002" it will return 2
     * - For "&lt;logs-{now/d}-3&gt;" it'll return 3
     * @throws IllegalArgumentException if the index doesn't contain a "-" separator or if the last token after the separator is not a
     * number
     */
    public static int parseIndexNameCounter(String indexName) {
        int numberIndex = indexName.lastIndexOf('-');
        if (numberIndex == -1) {
            throw new IllegalArgumentException("no - separator found in index name [" + indexName + "]");
        }
        try {
            return Integer.parseInt(
                indexName.substring(numberIndex + 1, indexName.endsWith(">") ? indexName.length() - 1 : indexName.length())
            );
        } catch (NumberFormatException e) {
            throw new IllegalArgumentException("unable to parse the index name [" + indexName + "] to extract the counter", e);
        }
    }
}<|MERGE_RESOLUTION|>--- conflicted
+++ resolved
@@ -2162,13 +2162,8 @@
             return this;
         }
 
-<<<<<<< HEAD
-        public Builder putCustom(Map<String, ? extends Map<String, String>> customIndexMetadata) {
-            customIndexMetadata.forEach(this::putCustom);
-=======
         public Builder putCustom(Map<String, ? extends Map<String, String>> customMetadata) {
             customMetadata.forEach(this::putCustom);
->>>>>>> 61c2bf11
             return this;
         }
 
