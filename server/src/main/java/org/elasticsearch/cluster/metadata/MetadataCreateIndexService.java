--- conflicted
+++ resolved
@@ -614,12 +614,8 @@
         final Settings aggregatedIndexSettings,
         final CreateIndexClusterStateUpdateRequest request,
         final int routingNumShards,
-<<<<<<< HEAD
         final ImmutableOpenMap.Builder<String, Map<String, String>> customMetadataBuilder,
         final Consumer<IndexMetadata.Builder> indexMetadataTransformer
-=======
-        ImmutableOpenMap.Builder<String, Map<String, String>> customMetadataBuilder
->>>>>>> 61c2bf11
     ) {
 
         final boolean isHiddenAfterTemplates = IndexMetadata.INDEX_HIDDEN_SETTING.get(aggregatedIndexSettings);
@@ -635,10 +631,7 @@
         tmpImdBuilder.settings(indexSettings);
         tmpImdBuilder.system(isSystem);
         tmpImdBuilder.putCustom(customMetadataBuilder.build());
-<<<<<<< HEAD
         indexMetadataTransformer.accept(tmpImdBuilder);
-=======
->>>>>>> 61c2bf11
 
         // Set up everything, now locally create the index to see that things are ok, and apply
         IndexMetadata tempMetadata = tmpImdBuilder.build();
@@ -701,12 +694,8 @@
             aggregatedIndexSettings,
             request,
             routingNumShards,
-<<<<<<< HEAD
             customMetadataBuilder,
             indexMetadataTransformer
-=======
-            customMetadataBuilder
->>>>>>> 61c2bf11
         );
 
         return applyCreateIndexWithTemporaryService(
@@ -806,12 +795,8 @@
             aggregatedIndexSettings,
             request,
             routingNumShards,
-<<<<<<< HEAD
             customMetadataBuilder,
             metadataBuilder -> {}
-=======
-            customMetadataBuilder
->>>>>>> 61c2bf11
         );
 
         return applyCreateIndexWithTemporaryService(
@@ -873,12 +858,8 @@
             aggregatedIndexSettings,
             request,
             routingNumShards,
-<<<<<<< HEAD
             customMetadataBuilder,
             metadataBuilder -> {}
-=======
-            customMetadataBuilder
->>>>>>> 61c2bf11
         );
 
         return applyCreateIndexWithTemporaryService(
@@ -952,12 +933,8 @@
             aggregatedIndexSettings,
             request,
             routingNumShards,
-<<<<<<< HEAD
             customMetadataBuilder,
             metadataBuilder -> {}
-=======
-            customMetadataBuilder
->>>>>>> 61c2bf11
         );
 
         return applyCreateIndexWithTemporaryService(
@@ -1073,12 +1050,8 @@
             aggregatedIndexSettings,
             request,
             routingNumShards,
-<<<<<<< HEAD
             customMetadataBuilder,
             metadataBuilder -> {}
-=======
-            customMetadataBuilder
->>>>>>> 61c2bf11
         );
 
         return applyCreateIndexWithTemporaryService(
@@ -1202,12 +1175,8 @@
                     resolvedAt,
                     templateAndRequestSettings,
                     combinedTemplateMappings,
-<<<<<<< HEAD
-                    customMetadataBuilder
-=======
                     builder,
                     customMetadataBuilder::put
->>>>>>> 61c2bf11
                 );
                 var newAdditionalSettings = builder.build();
                 validateAdditionalSettings(provider, newAdditionalSettings, additionalIndexSettings);
