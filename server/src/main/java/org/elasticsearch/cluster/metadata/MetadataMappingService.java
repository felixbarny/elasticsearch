/*
 * Copyright Elasticsearch B.V. and/or licensed to Elasticsearch B.V. under one
 * or more contributor license agreements. Licensed under the "Elastic License
 * 2.0", the "GNU Affero General Public License v3.0 only", and the "Server Side
 * Public License v 1"; you may not use this file except in compliance with, at
 * your election, the "Elastic License 2.0", the "GNU Affero General Public
 * License v3.0 only", or the "Server Side Public License, v 1".
 */

package org.elasticsearch.cluster.metadata;

import org.apache.logging.log4j.LogManager;
import org.apache.logging.log4j.Logger;
import org.elasticsearch.action.ActionListener;
import org.elasticsearch.action.admin.indices.mapping.put.PutMappingClusterStateUpdateRequest;
import org.elasticsearch.action.support.master.AcknowledgedResponse;
import org.elasticsearch.cluster.ClusterState;
import org.elasticsearch.cluster.ClusterStateAckListener;
import org.elasticsearch.cluster.ClusterStateTaskExecutor;
import org.elasticsearch.cluster.ClusterStateTaskListener;
import org.elasticsearch.cluster.node.DiscoveryNode;
import org.elasticsearch.cluster.service.ClusterService;
import org.elasticsearch.cluster.service.MasterServiceTaskQueue;
import org.elasticsearch.common.Priority;
import org.elasticsearch.common.Strings;
import org.elasticsearch.common.collect.ImmutableOpenMap;
import org.elasticsearch.common.compress.CompressedXContent;
import org.elasticsearch.common.settings.Settings;
import org.elasticsearch.core.IOUtils;
import org.elasticsearch.core.TimeValue;
import org.elasticsearch.index.Index;
import org.elasticsearch.index.IndexSettingProvider;
import org.elasticsearch.index.IndexSettingProviders;
import org.elasticsearch.index.IndexVersion;
import org.elasticsearch.index.mapper.DocumentMapper;
import org.elasticsearch.index.mapper.MapperService;
import org.elasticsearch.index.mapper.MapperService.MergeReason;
import org.elasticsearch.index.mapper.Mapping;
import org.elasticsearch.indices.IndicesService;
import org.elasticsearch.injection.guice.Inject;

import java.util.ArrayList;
import java.util.HashMap;
import java.util.List;
import java.util.Map;

/**
 * Service responsible for submitting mapping changes
 */
public class MetadataMappingService {

    private static final Logger logger = LogManager.getLogger(MetadataMappingService.class);

    private final ClusterService clusterService;
    private final IndicesService indicesService;

    private final MasterServiceTaskQueue<PutMappingClusterStateUpdateTask> taskQueue;

    @Inject
    public MetadataMappingService(
        ClusterService clusterService,
        IndicesService indicesService,
        IndexSettingProviders indexSettingProviders
    ) {
        this.clusterService = clusterService;
        this.indicesService = indicesService;
        this.taskQueue = clusterService.createTaskQueue("put-mapping", Priority.HIGH, new PutMappingExecutor(indexSettingProviders));
    }

    record PutMappingClusterStateUpdateTask(PutMappingClusterStateUpdateRequest request, ActionListener<AcknowledgedResponse> listener)
        implements
            ClusterStateTaskListener,
            ClusterStateAckListener {

        @Override
        public void onFailure(Exception e) {
            listener.onFailure(e);
        }

        @Override
        public boolean mustAck(DiscoveryNode discoveryNode) {
            return true;
        }

        @Override
        public void onAllNodesAcked() {
            listener.onResponse(AcknowledgedResponse.of(true));
        }

        @Override
        public void onAckFailure(Exception e) {
            listener.onResponse(AcknowledgedResponse.of(false));
        }

        @Override
        public void onAckTimeout() {
            listener.onResponse(AcknowledgedResponse.FALSE);
        }

        @Override
        public TimeValue ackTimeout() {
            return request.ackTimeout();
        }
    }

    class PutMappingExecutor implements ClusterStateTaskExecutor<PutMappingClusterStateUpdateTask> {
        private final IndexSettingProviders indexSettingProviders;

        PutMappingExecutor() {
            this(IndexSettingProviders.EMPTY);
        }

        PutMappingExecutor(IndexSettingProviders indexSettingProviders) {
            this.indexSettingProviders = indexSettingProviders;
        }

        @Override
        public ClusterState execute(BatchExecutionContext<PutMappingClusterStateUpdateTask> batchExecutionContext) throws Exception {
            Map<Index, MapperService> indexMapperServices = new HashMap<>();
            try {
                var currentState = batchExecutionContext.initialState();
                for (final var taskContext : batchExecutionContext.taskContexts()) {
                    final var task = taskContext.getTask();
                    final PutMappingClusterStateUpdateRequest request = task.request;
                    try (var ignored = taskContext.captureResponseHeaders()) {
                        for (Index index : request.indices()) {
                            final IndexMetadata indexMetadata = currentState.metadata().indexMetadata(index);
                            if (indexMapperServices.containsKey(indexMetadata.getIndex()) == false) {
                                MapperService mapperService = indicesService.createIndexMapperServiceForValidation(indexMetadata);
                                indexMapperServices.put(index, mapperService);
                                // add mappings for all types, we need them for cross-type validation
                                mapperService.merge(indexMetadata, MergeReason.MAPPING_RECOVERY);
                            }
                        }
                        currentState = applyRequest(currentState, request, indexMapperServices);
                        taskContext.success(task);
                    } catch (Exception e) {
                        taskContext.onFailure(e);
                    }
                }
                return currentState;
            } finally {
                IOUtils.close(indexMapperServices.values());
            }
        }

        private ClusterState applyRequest(
            ClusterState currentState,
            PutMappingClusterStateUpdateRequest request,
            Map<Index, MapperService> indexMapperServices
        ) {

            final CompressedXContent mappingUpdateSource = request.source();
            final Metadata metadata = currentState.metadata();
            final List<IndexMetadata> updateList = new ArrayList<>();
            MergeReason reason = request.autoUpdate() ? MergeReason.MAPPING_AUTO_UPDATE : MergeReason.MAPPING_UPDATE;
            for (Index index : request.indices()) {
                MapperService mapperService = indexMapperServices.get(index);
                // IMPORTANT: always get the metadata from the state since it get's batched
                // and if we pull it from the indexService we might miss an update etc.
                final IndexMetadata indexMetadata = metadata.indexMetadata(index);
                DocumentMapper existingMapper = mapperService.documentMapper();
                if (existingMapper != null && existingMapper.mappingSource().equals(mappingUpdateSource)) {
                    continue;
                }
                // this is paranoia... just to be sure we use the exact same metadata tuple on the update that
                // we used for the validation, it makes this mechanism little less scary (a little)
                updateList.add(indexMetadata);
                // try and parse it (no need to add it here) so we can bail early in case of parsing exception
                // first, simulate: just call merge and ignore the result
                Mapping mapping = mapperService.parseMapping(MapperService.SINGLE_MAPPING_NAME, reason, mappingUpdateSource);
                MapperService.mergeMappings(mapperService.documentMapper(), mapping, reason, mapperService.getIndexSettings());
            }
            Metadata.Builder builder = Metadata.builder(metadata);
            boolean updated = false;
            for (IndexMetadata indexMetadata : updateList) {
                boolean updatedMapping = false;
                // do the actual merge here on the master, and update the mapping source
                // we use the exact same indexService and metadata we used to validate above here to actually apply the update
                final Index index = indexMetadata.getIndex();
                final MapperService mapperService = indexMapperServices.get(index);

                CompressedXContent existingSource = null;
                DocumentMapper existingMapper = mapperService.documentMapper();
                if (existingMapper != null) {
                    existingSource = existingMapper.mappingSource();
                }
                DocumentMapper mergedMapper = mapperService.merge(MapperService.SINGLE_MAPPING_NAME, mappingUpdateSource, reason);
                CompressedXContent updatedSource = mergedMapper.mappingSource();

                if (existingSource != null) {
                    if (existingSource.equals(updatedSource)) {
                        // same source, no changes, ignore it
                    } else {
                        updatedMapping = true;
                        // use the merged mapping source
                        if (logger.isDebugEnabled()) {
                            logger.debug("{} update_mapping [{}] with source [{}]", index, mergedMapper.type(), updatedSource);
                        } else if (logger.isInfoEnabled()) {
                            logger.info("{} update_mapping [{}]", index, mergedMapper.type());
                        }

                    }
                } else {
                    updatedMapping = true;
                    if (logger.isDebugEnabled()) {
                        logger.debug("{} create_mapping with source [{}]", index, updatedSource);
                    } else if (logger.isInfoEnabled()) {
                        logger.info("{} create_mapping", index);
                    }
                }

                IndexMetadata.Builder indexMetadataBuilder = IndexMetadata.builder(indexMetadata);
                // Mapping updates on a single type may have side-effects on other types so we need to
                // update mapping metadata on all types
                DocumentMapper docMapper = mapperService.documentMapper();
                if (docMapper != null) {
                    indexMetadataBuilder.putMapping(new MappingMetadata(docMapper));
                    indexMetadataBuilder.putInferenceFields(docMapper.mappers().inferenceFields());
                }
                boolean updatedSettings = false;
                ImmutableOpenMap.Builder<String, Map<String, String>> customMetadataBuilder = ImmutableOpenMap.builder();
                final Settings.Builder additionalIndexSettings = Settings.builder();
                if (updatedMapping) {
                    indexMetadataBuilder.mappingVersion(1 + indexMetadataBuilder.mappingVersion())
                        .mappingsUpdatedVersion(IndexVersion.current());
                    for (IndexSettingProvider provider : indexSettingProviders.getIndexSettingProviders()) {
<<<<<<< HEAD
                        Settings newAdditionalSettings = provider.onUpdateMappings(indexMetadata, customMetadataBuilder, docMapper);
                        if (newAdditionalSettings != null && newAdditionalSettings.isEmpty() == false) {
=======
                        Settings.Builder newAdditionalSettingsBuilder = Settings.builder();
                        provider.onUpdateMappings(indexMetadata, docMapper, newAdditionalSettingsBuilder, customMetadataBuilder::put);
                        if (newAdditionalSettingsBuilder.keys().isEmpty() == false) {
                            Settings newAdditionalSettings = newAdditionalSettingsBuilder.build();
>>>>>>> 61c2bf11
                            MetadataCreateIndexService.validateAdditionalSettings(provider, newAdditionalSettings, additionalIndexSettings);
                            additionalIndexSettings.put(newAdditionalSettings);
                            updatedSettings = true;
                        }
                    }
                }
                if (updatedSettings) {
                    final Settings.Builder indexSettingsBuilder = Settings.builder();
                    indexSettingsBuilder.put(indexMetadata.getSettings());
                    indexSettingsBuilder.put(additionalIndexSettings.build());
                    indexMetadataBuilder.settings(indexSettingsBuilder.build());
                    indexMetadataBuilder.settingsVersion(1 + indexMetadata.getSettingsVersion());
                }
                indexMetadataBuilder.putCustom(customMetadataBuilder.build());
                /*
                 * This implicitly increments the index metadata version and builds the index metadata. This means that we need to have
                 * already incremented the mapping version if necessary. Therefore, the mapping version increment must remain before this
                 * statement.
                 */
                builder.getProject(metadata.projectFor(index).id()).put(indexMetadataBuilder);
                updated |= updatedMapping;
            }
            if (updated) {
                return ClusterState.builder(currentState).metadata(builder).build();
            } else {
                return currentState;
            }
        }

    }

    public void putMapping(final PutMappingClusterStateUpdateRequest request, final ActionListener<AcknowledgedResponse> listener) {
        final ClusterState state = clusterService.state();
        boolean noop = true;
        for (Index index : request.indices()) {
            var project = state.metadata().lookupProject(index);
            if (project.isEmpty()) {
                // this is a race condition where the project got deleted from under a mapping update task
                noop = false;
                break;
            }
            final IndexMetadata indexMetadata = project.get().index(index);
            if (indexMetadata == null) {
                // local store recovery sends a mapping update request during application of a cluster state on the data node which we might
                // receive here before the CS update that created the index has been applied on all nodes and thus the index isn't found in
                // the state yet, but will be visible to the CS update below
                noop = false;
                break;
            }
            final MappingMetadata mappingMetadata = indexMetadata.mapping();
            if (mappingMetadata == null) {
                noop = false;
                break;
            }
            if (request.source().equals(mappingMetadata.source()) == false) {
                noop = false;
                break;
            }
        }
        if (noop) {
            listener.onResponse(AcknowledgedResponse.TRUE);
            return;
        }

        taskQueue.submitTask(
            "put-mapping " + Strings.arrayToCommaDelimitedString(request.indices()),
            new PutMappingClusterStateUpdateTask(request, listener),
            request.masterNodeTimeout()
        );
    }
}<|MERGE_RESOLUTION|>--- conflicted
+++ resolved
@@ -225,15 +225,10 @@
                     indexMetadataBuilder.mappingVersion(1 + indexMetadataBuilder.mappingVersion())
                         .mappingsUpdatedVersion(IndexVersion.current());
                     for (IndexSettingProvider provider : indexSettingProviders.getIndexSettingProviders()) {
-<<<<<<< HEAD
-                        Settings newAdditionalSettings = provider.onUpdateMappings(indexMetadata, customMetadataBuilder, docMapper);
-                        if (newAdditionalSettings != null && newAdditionalSettings.isEmpty() == false) {
-=======
                         Settings.Builder newAdditionalSettingsBuilder = Settings.builder();
                         provider.onUpdateMappings(indexMetadata, docMapper, newAdditionalSettingsBuilder, customMetadataBuilder::put);
                         if (newAdditionalSettingsBuilder.keys().isEmpty() == false) {
                             Settings newAdditionalSettings = newAdditionalSettingsBuilder.build();
->>>>>>> 61c2bf11
                             MetadataCreateIndexService.validateAdditionalSettings(provider, newAdditionalSettings, additionalIndexSettings);
                             additionalIndexSettings.put(newAdditionalSettings);
                             updatedSettings = true;
