--- conflicted
+++ resolved
@@ -12,7 +12,6 @@
 import org.elasticsearch.cluster.metadata.IndexMetadata;
 import org.elasticsearch.cluster.metadata.ProjectMetadata;
 import org.elasticsearch.cluster.service.ClusterService;
-import org.elasticsearch.common.collect.ImmutableOpenMap;
 import org.elasticsearch.common.compress.CompressedXContent;
 import org.elasticsearch.common.settings.Settings;
 import org.elasticsearch.core.CheckedFunction;
@@ -24,10 +23,7 @@
 import java.time.Instant;
 import java.util.List;
 import java.util.Map;
-<<<<<<< HEAD
-=======
 import java.util.function.BiConsumer;
->>>>>>> 61c2bf11
 
 /**
  * An {@link IndexSettingProvider} is a provider for index level settings and custom index metadata that can be set
@@ -47,14 +43,10 @@
      * @param indexTemplateAndCreateRequestSettings All the settings resolved from the template that matches and any settings
      *                                              defined on the create index request
      * @param combinedTemplateMappings              All the mappings resolved from the template that matches
-<<<<<<< HEAD
-     * @param extraCustomMetadata                 A builder for custom metadata that can be used to add custom index metadata
-=======
      * @param additionalSettings                    A settings builder to which additional settings can be added
      * @param additionalCustomMetadata              A consumer to which additional
      *                                              {@linkplain IndexMetadata.Builder#putCustom(String, Map) custom index metadata}
      *                                              can be added
->>>>>>> 61c2bf11
      */
     void provideAdditionalMetadata(
         String indexName,
@@ -64,29 +56,6 @@
         Instant resolvedAt,
         Settings indexTemplateAndCreateRequestSettings,
         List<CompressedXContent> combinedTemplateMappings,
-<<<<<<< HEAD
-        ImmutableOpenMap.Builder<String, Map<String, String>> extraCustomMetadata
-    );
-
-    /**
-     * Called when the mappings for an index are updated.
-     * This method can be used to update index settings based on the new mappings.
-     *
-     * @param indexMetadata        the index metadata for the index being updated
-     * @param extraCustomMetadata  a builder for custom metadata that can be used to add custom index metadata
-     * @param documentMapper       the document mapper containing the updated mappings
-     * @return additional settings to be applied to the index
-     * or {@link Settings#EMPTY}/{@code null} if no additional settings are needed
-     */
-    @Nullable
-    default Settings onUpdateMappings(
-        IndexMetadata indexMetadata,
-        ImmutableOpenMap.Builder<String, Map<String, String>> extraCustomMetadata,
-        DocumentMapper documentMapper
-    ) {
-        return Settings.EMPTY;
-    }
-=======
         Settings.Builder additionalSettings,
         BiConsumer<String, Map<String, String>> additionalCustomMetadata
     );
@@ -108,7 +77,6 @@
         Settings.Builder additionalSettings,
         BiConsumer<String, Map<String, String>> additionalCustomMetadata
     ) {}
->>>>>>> 61c2bf11
 
     /**
      * Infrastructure class that holds services that can be used by {@link IndexSettingProvider} instances.
