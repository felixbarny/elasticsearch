--- conflicted
+++ resolved
@@ -359,11 +359,8 @@
     public static final TransportVersion TRANSPORT_NODE_USAGE_STATS_FOR_THREAD_POOLS_ACTION = def(9_135_0_00);
     public static final TransportVersion INDEX_TEMPLATE_TRACKING_INFO = def(9_136_0_00);
     public static final TransportVersion EXTENDED_SNAPSHOT_STATS_IN_NODE_INFO = def(9_137_0_00);
-<<<<<<< HEAD
-    public static final TransportVersion INGEST_REQUEST_INCLUDE_TSID = def(9_138_0_00);
-=======
     public static final TransportVersion SIMULATE_INGEST_MAPPING_MERGE_TYPE = def(9_138_0_00);
->>>>>>> 7ab9bb65
+    public static final TransportVersion INGEST_REQUEST_INCLUDE_TSID = def(9_139_0_00);
 
     /*
      * STOP! READ THIS FIRST! No, really,
