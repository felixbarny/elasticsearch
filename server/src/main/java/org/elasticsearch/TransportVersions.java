/*
 * Copyright Elasticsearch B.V. and/or licensed to Elasticsearch B.V. under one
 * or more contributor license agreements. Licensed under the "Elastic License
 * 2.0", the "GNU Affero General Public License v3.0 only", and the "Server Side
 * Public License v 1"; you may not use this file except in compliance with, at
 * your election, the "Elastic License 2.0", the "GNU Affero General Public
 * License v3.0 only", or the "Server Side Public License, v 1".
 */

package org.elasticsearch;

import org.elasticsearch.core.Assertions;

import java.lang.reflect.Field;
import java.util.ArrayList;
import java.util.Collections;
import java.util.HashMap;
import java.util.List;
import java.util.Map;
import java.util.Set;
import java.util.TreeSet;

/**
 * <p>Transport version is used to coordinate compatible wire protocol communication between nodes, at a fine-grained level.  This replaces
 * and supersedes the old Version constants.</p>
 *
 * <p>Before adding a new version constant, please read the block comment at the end of the list of constants.</p>
 */
public class TransportVersions {

    /*
     * NOTE: IntelliJ lies!
     * This map is used during class construction, referenced by the registerTransportVersion method.
     * When all the transport version constants have been registered, the map is cleared & never touched again.
     */
    static TreeSet<Integer> IDS = new TreeSet<>();

    static TransportVersion def(int id) {
        if (IDS == null) throw new IllegalStateException("The IDS map needs to be present to call this method");

        if (IDS.add(id) == false) {
            throw new IllegalArgumentException("Version id " + id + " defined twice");
        }
        if (id < IDS.last()) {
            throw new IllegalArgumentException("Version id " + id + " is not defined in the right location. Keep constants sorted");
        }
        return new TransportVersion(id);
    }

    // TODO: ES-10337 we can remove all transport versions earlier than 8.18
    public static final TransportVersion ZERO = def(0);
    public static final TransportVersion V_7_0_0 = def(7_00_00_99);
    public static final TransportVersion V_7_1_0 = def(7_01_00_99);
    public static final TransportVersion V_7_2_0 = def(7_02_00_99);
    public static final TransportVersion V_7_3_0 = def(7_03_00_99);
    public static final TransportVersion V_7_3_2 = def(7_03_02_99);
    public static final TransportVersion V_7_4_0 = def(7_04_00_99);
    public static final TransportVersion V_7_8_0 = def(7_08_00_99);
    public static final TransportVersion V_7_8_1 = def(7_08_01_99);
    public static final TransportVersion V_7_9_0 = def(7_09_00_99);
    public static final TransportVersion V_7_10_0 = def(7_10_00_99);
    public static final TransportVersion V_8_0_0 = def(8_00_00_99);
    public static final TransportVersion V_8_1_0 = def(8_01_00_99);
    public static final TransportVersion V_8_2_0 = def(8_02_00_99);
    public static final TransportVersion V_8_3_0 = def(8_03_00_99);
    public static final TransportVersion V_8_4_0 = def(8_04_00_99);
    public static final TransportVersion V_8_5_0 = def(8_05_00_99);
    public static final TransportVersion V_8_6_0 = def(8_06_00_99);
    public static final TransportVersion V_8_6_1 = def(8_06_01_99);
    public static final TransportVersion V_8_7_0 = def(8_07_00_99);
    public static final TransportVersion V_8_7_1 = def(8_07_01_99);
    public static final TransportVersion V_8_8_0 = def(8_08_00_99);
    public static final TransportVersion V_8_8_1 = def(8_08_01_99);
    /*
     * READ THE COMMENT BELOW THIS BLOCK OF DECLARATIONS BEFORE ADDING NEW TRANSPORT VERSIONS
     * Detached transport versions added below here.
     */
    public static final TransportVersion V_8_9_X = def(8_500_0_20);
    public static final TransportVersion V_8_10_X = def(8_500_0_61);
    public static final TransportVersion V_8_11_X = def(8_512_0_01);
    public static final TransportVersion V_8_12_0 = def(8_560_0_00);
    public static final TransportVersion V_8_12_1 = def(8_560_0_01);
    public static final TransportVersion V_8_13_0 = def(8_595_0_00);
    public static final TransportVersion V_8_13_4 = def(8_595_0_01);
    public static final TransportVersion V_8_14_0 = def(8_636_0_01);
    public static final TransportVersion V_8_15_0 = def(8_702_0_02);
    public static final TransportVersion V_8_15_2 = def(8_702_0_03);
    public static final TransportVersion V_8_16_0 = def(8_772_0_01);
    public static final TransportVersion V_8_16_1 = def(8_772_0_04);
    public static final TransportVersion V_8_16_5 = def(8_772_0_05);
    public static final TransportVersion V_8_16_6 = def(8_772_0_06);
    public static final TransportVersion INITIAL_ELASTICSEARCH_8_16_7 = def(8_772_0_07);
    public static final TransportVersion V_8_17_0 = def(8_797_0_02);
    public static final TransportVersion V_8_17_3 = def(8_797_0_03);
    public static final TransportVersion V_8_17_4 = def(8_797_0_04);
    public static final TransportVersion V_8_17_5 = def(8_797_0_05);
    public static final TransportVersion INITIAL_ELASTICSEARCH_8_17_6 = def(8_797_0_06);
    public static final TransportVersion INITIAL_ELASTICSEARCH_8_17_7 = def(8_797_0_07);
    public static final TransportVersion INITIAL_ELASTICSEARCH_8_17_8 = def(8_797_0_08);
    public static final TransportVersion INITIAL_ELASTICSEARCH_8_17_9 = def(8_797_0_09);
    public static final TransportVersion INITIAL_ELASTICSEARCH_8_17_10 = def(8_797_0_10);
    public static final TransportVersion INITIAL_ELASTICSEARCH_8_17_11 = def(8_797_0_11);
    public static final TransportVersion INDEXING_PRESSURE_THROTTLING_STATS = def(8_798_0_00);
    public static final TransportVersion REINDEX_DATA_STREAMS = def(8_799_0_00);
    public static final TransportVersion ESQL_REMOVE_NODE_LEVEL_PLAN = def(8_800_0_00);
    public static final TransportVersion LOGSDB_TELEMETRY_CUSTOM_CUTOFF_DATE = def(8_801_0_00);
    public static final TransportVersion SOURCE_MODE_TELEMETRY = def(8_802_0_00);
    public static final TransportVersion NEW_REFRESH_CLUSTER_BLOCK = def(8_803_0_00);
    public static final TransportVersion RETRIES_AND_OPERATIONS_IN_BLOBSTORE_STATS = def(8_804_0_00);
    public static final TransportVersion ADD_DATA_STREAM_OPTIONS_TO_TEMPLATES = def(8_805_0_00);
    public static final TransportVersion KNN_QUERY_RESCORE_OVERSAMPLE = def(8_806_0_00);
    public static final TransportVersion SEMANTIC_QUERY_LENIENT = def(8_807_0_00);
    public static final TransportVersion ESQL_QUERY_BUILDER_IN_SEARCH_FUNCTIONS = def(8_808_0_00);
    public static final TransportVersion EQL_ALLOW_PARTIAL_SEARCH_RESULTS = def(8_809_0_00);
    public static final TransportVersion NODE_VERSION_INFORMATION_WITH_MIN_READ_ONLY_INDEX_VERSION = def(8_810_0_00);
    public static final TransportVersion ERROR_TRACE_IN_TRANSPORT_HEADER = def(8_811_0_00);
    public static final TransportVersion FAILURE_STORE_ENABLED_BY_CLUSTER_SETTING = def(8_812_0_00);
    public static final TransportVersion SIMULATE_IGNORED_FIELDS = def(8_813_0_00);
    public static final TransportVersion TRANSFORMS_UPGRADE_MODE = def(8_814_0_00);
    public static final TransportVersion NODE_SHUTDOWN_EPHEMERAL_ID_ADDED = def(8_815_0_00);
    public static final TransportVersion ESQL_CCS_TELEMETRY_STATS = def(8_816_0_00);
    public static final TransportVersion TEXT_EMBEDDING_QUERY_VECTOR_BUILDER_INFER_MODEL_ID = def(8_817_0_00);
    public static final TransportVersion ESQL_ENABLE_NODE_LEVEL_REDUCTION = def(8_818_0_00);
    public static final TransportVersion JINA_AI_INTEGRATION_ADDED = def(8_819_0_00);
    public static final TransportVersion TRACK_INDEX_FAILED_DUE_TO_VERSION_CONFLICT_METRIC = def(8_820_0_00);
    public static final TransportVersion REPLACE_FAILURE_STORE_OPTIONS_WITH_SELECTOR_SYNTAX = def(8_821_0_00);
    public static final TransportVersion ELASTIC_INFERENCE_SERVICE_UNIFIED_CHAT_COMPLETIONS_INTEGRATION = def(8_822_0_00);
    public static final TransportVersion KQL_QUERY_TECH_PREVIEW = def(8_823_0_00);
    public static final TransportVersion ESQL_PROFILE_ROWS_PROCESSED = def(8_824_0_00);
    public static final TransportVersion BYTE_SIZE_VALUE_ALWAYS_USES_BYTES_1 = def(8_825_0_00);
    public static final TransportVersion REVERT_BYTE_SIZE_VALUE_ALWAYS_USES_BYTES_1 = def(8_826_0_00);
    public static final TransportVersion ESQL_SKIP_ES_INDEX_SERIALIZATION = def(8_827_0_00);
    public static final TransportVersion ADD_INDEX_BLOCK_TWO_PHASE = def(8_828_0_00);
    public static final TransportVersion RESOLVE_CLUSTER_NO_INDEX_EXPRESSION = def(8_829_0_00);
    public static final TransportVersion ADD_INCLUDE_FAILURE_INDICES_OPTION = def(8_831_0_00);
    public static final TransportVersion ESQL_RESPONSE_PARTIAL = def(8_832_0_00);
    public static final TransportVersion RANK_DOC_OPTIONAL_METADATA_FOR_EXPLAIN = def(8_833_0_00);
    public static final TransportVersion ILM_ADD_SEARCHABLE_SNAPSHOT_ADD_REPLICATE_FOR = def(8_834_0_00);
    public static final TransportVersion INGEST_REQUEST_INCLUDE_SOURCE_ON_ERROR = def(8_835_0_00);
    public static final TransportVersion RESOURCE_DEPRECATION_CHECKS = def(8_836_0_00);
    public static final TransportVersion LINEAR_RETRIEVER_SUPPORT = def(8_837_0_00);
    public static final TransportVersion TIMEOUT_GET_PARAM_FOR_RESOLVE_CLUSTER = def(8_838_0_00);
    public static final TransportVersion INFERENCE_REQUEST_ADAPTIVE_RATE_LIMITING = def(8_839_0_00);
    public static final TransportVersion ML_INFERENCE_IBM_WATSONX_RERANK_ADDED = def(8_840_0_00);
    public static final TransportVersion REMOVE_ALL_APPLICABLE_SELECTOR_BACKPORT_8_18 = def(8_840_0_01);
    public static final TransportVersion V_8_18_0 = def(8_840_0_02);
    public static final TransportVersion INITIAL_ELASTICSEARCH_8_18_1 = def(8_840_0_03);
    public static final TransportVersion INITIAL_ELASTICSEARCH_8_18_2 = def(8_840_0_04);
    public static final TransportVersion INITIAL_ELASTICSEARCH_8_18_3 = def(8_840_0_05);
    public static final TransportVersion INITIAL_ELASTICSEARCH_8_18_4 = def(8_840_0_06);
    public static final TransportVersion INITIAL_ELASTICSEARCH_8_18_6 = def(8_840_0_08);
    public static final TransportVersion INITIAL_ELASTICSEARCH_8_19 = def(8_841_0_00);
    public static final TransportVersion COHERE_BIT_EMBEDDING_TYPE_SUPPORT_ADDED_BACKPORT_8_X = def(8_841_0_01);
    public static final TransportVersion REMOVE_ALL_APPLICABLE_SELECTOR_BACKPORT_8_19 = def(8_841_0_02);
    public static final TransportVersion ESQL_RETRY_ON_SHARD_LEVEL_FAILURE_BACKPORT_8_19 = def(8_841_0_03);
    public static final TransportVersion ESQL_SUPPORT_PARTIAL_RESULTS_BACKPORT_8_19 = def(8_841_0_04);
    public static final TransportVersion VOYAGE_AI_INTEGRATION_ADDED_BACKPORT_8_X = def(8_841_0_05);
    public static final TransportVersion JINA_AI_EMBEDDING_TYPE_SUPPORT_ADDED_BACKPORT_8_19 = def(8_841_0_06);
    public static final TransportVersion RETRY_ILM_ASYNC_ACTION_REQUIRE_ERROR_8_19 = def(8_841_0_07);
    public static final TransportVersion INFERENCE_CONTEXT_8_X = def(8_841_0_08);
    public static final TransportVersion ML_INFERENCE_DEEPSEEK_8_19 = def(8_841_0_09);
    public static final TransportVersion ESQL_SERIALIZE_BLOCK_TYPE_CODE_8_19 = def(8_841_0_10);
    public static final TransportVersion ESQL_FAILURE_FROM_REMOTE_8_19 = def(8_841_0_11);
    public static final TransportVersion ESQL_AGGREGATE_METRIC_DOUBLE_LITERAL_8_19 = def(8_841_0_12);
    public static final TransportVersion INFERENCE_MODEL_REGISTRY_METADATA_8_19 = def(8_841_0_13);
    public static final TransportVersion INTRODUCE_LIFECYCLE_TEMPLATE_8_19 = def(8_841_0_14);
    public static final TransportVersion RERANK_COMMON_OPTIONS_ADDED_8_19 = def(8_841_0_15);
    public static final TransportVersion REMOTE_EXCEPTION_8_19 = def(8_841_0_16);
    public static final TransportVersion AMAZON_BEDROCK_TASK_SETTINGS_8_19 = def(8_841_0_17);
    public static final TransportVersion SEMANTIC_TEXT_CHUNKING_CONFIG_8_19 = def(8_841_0_18);
    public static final TransportVersion BATCHED_QUERY_PHASE_VERSION_BACKPORT_8_X = def(8_841_0_19);
    public static final TransportVersion SEARCH_INCREMENTAL_TOP_DOCS_NULL_BACKPORT_8_19 = def(8_841_0_20);
    public static final TransportVersion ML_INFERENCE_SAGEMAKER_8_19 = def(8_841_0_21);
    public static final TransportVersion ESQL_REPORT_ORIGINAL_TYPES_BACKPORT_8_19 = def(8_841_0_22);
    public static final TransportVersion PINNED_RETRIEVER_8_19 = def(8_841_0_23);
    public static final TransportVersion ESQL_AGGREGATE_METRIC_DOUBLE_BLOCK_8_19 = def(8_841_0_24);
    public static final TransportVersion INTRODUCE_FAILURES_LIFECYCLE_BACKPORT_8_19 = def(8_841_0_25);
    public static final TransportVersion INTRODUCE_FAILURES_DEFAULT_RETENTION_BACKPORT_8_19 = def(8_841_0_26);
    public static final TransportVersion RESCORE_VECTOR_ALLOW_ZERO_BACKPORT_8_19 = def(8_841_0_27);
    public static final TransportVersion INFERENCE_ADD_TIMEOUT_PUT_ENDPOINT_8_19 = def(8_841_0_28);
    public static final TransportVersion ESQL_REPORT_SHARD_PARTITIONING_8_19 = def(8_841_0_29);
    public static final TransportVersion ESQL_DRIVER_TASK_DESCRIPTION_8_19 = def(8_841_0_30);
    public static final TransportVersion ML_INFERENCE_HUGGING_FACE_CHAT_COMPLETION_ADDED_8_19 = def(8_841_0_31);
    public static final TransportVersion V_8_19_FIELD_CAPS_ADD_CLUSTER_ALIAS = def(8_841_0_32);
    public static final TransportVersion ESQL_HASH_OPERATOR_STATUS_OUTPUT_TIME_8_19 = def(8_841_0_34);
    public static final TransportVersion RERANKER_FAILURES_ALLOWED_8_19 = def(8_841_0_35);
    public static final TransportVersion ML_INFERENCE_HUGGING_FACE_RERANK_ADDED_8_19 = def(8_841_0_36);
    public static final TransportVersion ML_INFERENCE_SAGEMAKER_CHAT_COMPLETION_8_19 = def(8_841_0_37);
    public static final TransportVersion ML_INFERENCE_VERTEXAI_CHATCOMPLETION_ADDED_8_19 = def(8_841_0_38);
    public static final TransportVersion INFERENCE_CUSTOM_SERVICE_ADDED_8_19 = def(8_841_0_39);
    public static final TransportVersion IDP_CUSTOM_SAML_ATTRIBUTES_ADDED_8_19 = def(8_841_0_40);
    public static final TransportVersion DATA_STREAM_OPTIONS_API_REMOVE_INCLUDE_DEFAULTS_8_19 = def(8_841_0_41);
    public static final TransportVersion JOIN_ON_ALIASES_8_19 = def(8_841_0_42);
    public static final TransportVersion ILM_ADD_SKIP_SETTING_8_19 = def(8_841_0_43);
    public static final TransportVersion ESQL_REGEX_MATCH_WITH_CASE_INSENSITIVITY_8_19 = def(8_841_0_44);
    public static final TransportVersion ESQL_QUERY_PLANNING_DURATION_8_19 = def(8_841_0_45);
    public static final TransportVersion SEARCH_SOURCE_EXCLUDE_VECTORS_PARAM_8_19 = def(8_841_0_46);
    public static final TransportVersion ML_INFERENCE_MISTRAL_CHAT_COMPLETION_ADDED_8_19 = def(8_841_0_47);
    public static final TransportVersion ML_INFERENCE_ELASTIC_RERANK_ADDED_8_19 = def(8_841_0_48);
    public static final TransportVersion NONE_CHUNKING_STRATEGY_8_19 = def(8_841_0_49);
    public static final TransportVersion IDP_CUSTOM_SAML_ATTRIBUTES_ALLOW_LIST_8_19 = def(8_841_0_50);
    public static final TransportVersion SETTINGS_IN_DATA_STREAMS_8_19 = def(8_841_0_51);
    public static final TransportVersion ML_INFERENCE_CUSTOM_SERVICE_REMOVE_ERROR_PARSING_8_19 = def(8_841_0_52);
    public static final TransportVersion ML_INFERENCE_CUSTOM_SERVICE_EMBEDDING_BATCH_SIZE_8_19 = def(8_841_0_53);
    public static final TransportVersion STREAMS_LOGS_SUPPORT_8_19 = def(8_841_0_54);
    public static final TransportVersion ML_INFERENCE_CUSTOM_SERVICE_INPUT_TYPE_8_19 = def(8_841_0_55);
    public static final TransportVersion RANDOM_SAMPLER_QUERY_BUILDER_8_19 = def(8_841_0_56);
    public static final TransportVersion ML_INFERENCE_SAGEMAKER_ELASTIC_8_19 = def(8_841_0_57);
    public static final TransportVersion SPARSE_VECTOR_FIELD_PRUNING_OPTIONS_8_19 = def(8_841_0_58);
    public static final TransportVersion ML_INFERENCE_ELASTIC_DENSE_TEXT_EMBEDDINGS_ADDED_8_19 = def(8_841_0_59);
    public static final TransportVersion ML_INFERENCE_COHERE_API_VERSION_8_19 = def(8_841_0_60);
    public static final TransportVersion ESQL_DOCUMENTS_FOUND_AND_VALUES_LOADED_8_19 = def(8_841_0_61);
    public static final TransportVersion ESQL_PROFILE_INCLUDE_PLAN_8_19 = def(8_841_0_62);
    public static final TransportVersion ESQL_FIXED_INDEX_LIKE_8_19 = def(8_841_0_64);
    public static final TransportVersion INITIAL_ELASTICSEARCH_8_19_1 = def(8_841_0_65);
    public static final TransportVersion INITIAL_ELASTICSEARCH_8_19_2 = def(8_841_0_66);
    public static final TransportVersion INITIAL_ELASTICSEARCH_8_19_3 = def(8_841_0_67);
    public static final TransportVersion V_9_0_0 = def(9_000_0_09);
    public static final TransportVersion INITIAL_ELASTICSEARCH_9_0_1 = def(9_000_0_10);
    public static final TransportVersion INITIAL_ELASTICSEARCH_9_0_2 = def(9_000_0_11);
    public static final TransportVersion INITIAL_ELASTICSEARCH_9_0_3 = def(9_000_0_12);
    public static final TransportVersion INITIAL_ELASTICSEARCH_9_0_4 = def(9_000_0_13);
    public static final TransportVersion INITIAL_ELASTICSEARCH_9_0_6 = def(9_000_0_15);
    public static final TransportVersion COHERE_BIT_EMBEDDING_TYPE_SUPPORT_ADDED = def(9_001_0_00);
    public static final TransportVersion REMOVE_SNAPSHOT_FAILURES = def(9_002_0_00);
    public static final TransportVersion TRANSPORT_STATS_HANDLING_TIME_REQUIRED = def(9_003_0_00);
    public static final TransportVersion REMOVE_DESIRED_NODE_VERSION = def(9_004_0_00);
    public static final TransportVersion ESQL_DRIVER_TASK_DESCRIPTION = def(9_005_0_00);
    public static final TransportVersion ESQL_RETRY_ON_SHARD_LEVEL_FAILURE = def(9_006_0_00);
    public static final TransportVersion ESQL_PROFILE_ASYNC_NANOS = def(9_007_00_0);
    public static final TransportVersion ESQL_LOOKUP_JOIN_SOURCE_TEXT = def(9_008_0_00);
    public static final TransportVersion REMOVE_ALL_APPLICABLE_SELECTOR = def(9_009_0_00);
    public static final TransportVersion SLM_UNHEALTHY_IF_NO_SNAPSHOT_WITHIN = def(9_010_0_00);
    public static final TransportVersion ESQL_SUPPORT_PARTIAL_RESULTS = def(9_011_0_00);
    public static final TransportVersion REMOVE_REPOSITORY_CONFLICT_MESSAGE = def(9_012_0_00);
    public static final TransportVersion RERANKER_FAILURES_ALLOWED = def(9_013_0_00);
    public static final TransportVersion VOYAGE_AI_INTEGRATION_ADDED = def(9_014_0_00);
    public static final TransportVersion BYTE_SIZE_VALUE_ALWAYS_USES_BYTES = def(9_015_0_00);
    public static final TransportVersion ESQL_SERIALIZE_SOURCE_FUNCTIONS_WARNINGS = def(9_016_0_00);
    public static final TransportVersion ESQL_DRIVER_NODE_DESCRIPTION = def(9_017_0_00);
    public static final TransportVersion MULTI_PROJECT = def(9_018_0_00);
    public static final TransportVersion STORED_SCRIPT_CONTENT_LENGTH = def(9_019_0_00);
    public static final TransportVersion JINA_AI_EMBEDDING_TYPE_SUPPORT_ADDED = def(9_020_0_00);
    public static final TransportVersion RE_REMOVE_MIN_COMPATIBLE_SHARD_NODE = def(9_021_0_00);
    public static final TransportVersion UNASSIGENEDINFO_RESHARD_ADDED = def(9_022_0_00);
    public static final TransportVersion INCLUDE_INDEX_MODE_IN_GET_DATA_STREAM = def(9_023_0_00);
    public static final TransportVersion MAX_OPERATION_SIZE_REJECTIONS_ADDED = def(9_024_0_00);
    public static final TransportVersion RETRY_ILM_ASYNC_ACTION_REQUIRE_ERROR = def(9_025_0_00);
    public static final TransportVersion ESQL_SERIALIZE_BLOCK_TYPE_CODE = def(9_026_0_00);
    public static final TransportVersion ESQL_THREAD_NAME_IN_DRIVER_PROFILE = def(9_027_0_00);
    public static final TransportVersion INFERENCE_CONTEXT = def(9_028_0_00);
    public static final TransportVersion ML_INFERENCE_DEEPSEEK = def(9_029_00_0);
    public static final TransportVersion ESQL_FAILURE_FROM_REMOTE = def(9_030_00_0);
    public static final TransportVersion INDEX_RESHARDING_METADATA = def(9_031_0_00);
    public static final TransportVersion INFERENCE_MODEL_REGISTRY_METADATA = def(9_032_0_00);
    public static final TransportVersion INTRODUCE_LIFECYCLE_TEMPLATE = def(9_033_0_00);
    public static final TransportVersion INDEXING_STATS_INCLUDES_RECENT_WRITE_LOAD = def(9_034_0_00);
    public static final TransportVersion ESQL_AGGREGATE_METRIC_DOUBLE_LITERAL = def(9_035_0_00);
    public static final TransportVersion INDEX_METADATA_INCLUDES_RECENT_WRITE_LOAD = def(9_036_0_00);
    public static final TransportVersion RERANK_COMMON_OPTIONS_ADDED = def(9_037_0_00);
    public static final TransportVersion ESQL_REPORT_ORIGINAL_TYPES = def(9_038_00_0);
    public static final TransportVersion RESCORE_VECTOR_ALLOW_ZERO = def(9_039_0_00);
    public static final TransportVersion PROJECT_ID_IN_SNAPSHOT = def(9_040_0_00);
    public static final TransportVersion INDEX_STATS_AND_METADATA_INCLUDE_PEAK_WRITE_LOAD = def(9_041_0_00);
    public static final TransportVersion BATCHED_QUERY_PHASE_VERSION = def(9_043_0_00);
    public static final TransportVersion REMOTE_EXCEPTION = def(9_044_0_00);
    public static final TransportVersion ESQL_REMOVE_AGGREGATE_TYPE = def(9_045_0_00);
    public static final TransportVersion ADD_PROJECT_ID_TO_DSL_ERROR_INFO = def(9_046_0_00);
    public static final TransportVersion SEMANTIC_TEXT_CHUNKING_CONFIG = def(9_047_0_00);
    public static final TransportVersion REPO_ANALYSIS_COPY_BLOB = def(9_048_0_00);
    public static final TransportVersion AMAZON_BEDROCK_TASK_SETTINGS = def(9_049_0_00);
    public static final TransportVersion ESQL_REPORT_SHARD_PARTITIONING = def(9_050_0_00);
    public static final TransportVersion DEAD_ESQL_QUERY_PLANNING_DURATION = def(9_051_0_00);
    public static final TransportVersion DEAD_ESQL_DOCUMENTS_FOUND_AND_VALUES_LOADED = def(9_052_0_00);
    public static final TransportVersion DEAD_BATCHED_QUERY_EXECUTION_DELAYABLE_WRITABLE = def(9_053_0_00);
    public static final TransportVersion DEAD_SEARCH_INCREMENTAL_TOP_DOCS_NULL = def(9_054_0_00);
    public static final TransportVersion ESQL_QUERY_PLANNING_DURATION = def(9_055_0_00);
    public static final TransportVersion ESQL_DOCUMENTS_FOUND_AND_VALUES_LOADED = def(9_056_0_00);
    public static final TransportVersion BATCHED_QUERY_EXECUTION_DELAYABLE_WRITABLE = def(9_057_0_00);
    public static final TransportVersion SEARCH_INCREMENTAL_TOP_DOCS_NULL = def(9_058_0_00);
    public static final TransportVersion COMPRESS_DELAYABLE_WRITEABLE = def(9_059_0_00);
    public static final TransportVersion SYNONYMS_REFRESH_PARAM = def(9_060_0_00);
    public static final TransportVersion DOC_FIELDS_AS_LIST = def(9_061_0_00);
    public static final TransportVersion DENSE_VECTOR_OFF_HEAP_STATS = def(9_062_00_0);
    public static final TransportVersion RANDOM_SAMPLER_QUERY_BUILDER = def(9_063_0_00);
    public static final TransportVersion SETTINGS_IN_DATA_STREAMS = def(9_064_0_00);
    public static final TransportVersion INTRODUCE_FAILURES_LIFECYCLE = def(9_065_0_00);
    public static final TransportVersion PROJECT_METADATA_SETTINGS = def(9_066_0_00);
    public static final TransportVersion AGGREGATE_METRIC_DOUBLE_BLOCK = def(9_067_0_00);
    public static final TransportVersion PINNED_RETRIEVER = def(9_068_0_00);
    public static final TransportVersion ML_INFERENCE_SAGEMAKER = def(9_069_0_00);
    public static final TransportVersion WRITE_LOAD_INCLUDES_BUFFER_WRITES = def(9_070_0_00);
    public static final TransportVersion INTRODUCE_FAILURES_DEFAULT_RETENTION = def(9_071_0_00);
    public static final TransportVersion FILE_SETTINGS_HEALTH_INFO = def(9_072_0_00);
    public static final TransportVersion FIELD_CAPS_ADD_CLUSTER_ALIAS = def(9_073_0_00);
    public static final TransportVersion INFERENCE_ADD_TIMEOUT_PUT_ENDPOINT = def(9_074_0_00);
    public static final TransportVersion ESQL_FIELD_ATTRIBUTE_DROP_TYPE = def(9_075_0_00);
    public static final TransportVersion ESQL_TIME_SERIES_SOURCE_STATUS = def(9_076_0_00);
    public static final TransportVersion ESQL_HASH_OPERATOR_STATUS_OUTPUT_TIME = def(9_077_0_00);
    public static final TransportVersion ML_INFERENCE_HUGGING_FACE_CHAT_COMPLETION_ADDED = def(9_078_0_00);
    public static final TransportVersion NODES_STATS_SUPPORTS_MULTI_PROJECT = def(9_079_0_00);
    public static final TransportVersion ML_INFERENCE_HUGGING_FACE_RERANK_ADDED = def(9_080_0_00);
    public static final TransportVersion SETTINGS_IN_DATA_STREAMS_DRY_RUN = def(9_081_0_00);
    public static final TransportVersion ML_INFERENCE_SAGEMAKER_CHAT_COMPLETION = def(9_082_0_00);
    public static final TransportVersion ML_INFERENCE_VERTEXAI_CHATCOMPLETION_ADDED = def(9_083_0_00);
    public static final TransportVersion INFERENCE_CUSTOM_SERVICE_ADDED = def(9_084_0_00);
    public static final TransportVersion ESQL_LIMIT_ROW_SIZE = def(9_085_0_00);
    public static final TransportVersion ESQL_REGEX_MATCH_WITH_CASE_INSENSITIVITY = def(9_086_0_00);
    public static final TransportVersion IDP_CUSTOM_SAML_ATTRIBUTES = def(9_087_0_00);
    public static final TransportVersion JOIN_ON_ALIASES = def(9_088_0_00);
    public static final TransportVersion ILM_ADD_SKIP_SETTING = def(9_089_0_00);
    public static final TransportVersion ML_INFERENCE_MISTRAL_CHAT_COMPLETION_ADDED = def(9_090_0_00);
    public static final TransportVersion IDP_CUSTOM_SAML_ATTRIBUTES_ALLOW_LIST = def(9_091_0_00);
    public static final TransportVersion SEARCH_SOURCE_EXCLUDE_VECTORS_PARAM = def(9_092_0_00);
    public static final TransportVersion SNAPSHOT_INDEX_SHARD_STATUS_MISSING_STATS = def(9_093_0_00);
    public static final TransportVersion ML_INFERENCE_ELASTIC_RERANK = def(9_094_0_00);
    public static final TransportVersion SEARCH_LOAD_PER_INDEX_STATS = def(9_095_0_00);
    public static final TransportVersion HEAP_USAGE_IN_CLUSTER_INFO = def(9_096_0_00);
    public static final TransportVersion NONE_CHUNKING_STRATEGY = def(9_097_0_00);
    public static final TransportVersion PROJECT_DELETION_GLOBAL_BLOCK = def(9_098_0_00);
    public static final TransportVersion SECURITY_CLOUD_API_KEY_REALM_AND_TYPE = def(9_099_0_00);
    public static final TransportVersion STATE_PARAM_GET_SNAPSHOT = def(9_100_0_00);
    public static final TransportVersion PROJECT_ID_IN_SNAPSHOTS_DELETIONS_AND_REPO_CLEANUP = def(9_101_0_00);
    public static final TransportVersion ML_INFERENCE_CUSTOM_SERVICE_REMOVE_ERROR_PARSING = def(9_102_0_00);
    public static final TransportVersion ML_INFERENCE_CUSTOM_SERVICE_EMBEDDING_BATCH_SIZE = def(9_103_0_00);
    public static final TransportVersion STREAMS_LOGS_SUPPORT = def(9_104_0_00);
    public static final TransportVersion ML_INFERENCE_CUSTOM_SERVICE_INPUT_TYPE = def(9_105_0_00);
    public static final TransportVersion ML_INFERENCE_SAGEMAKER_ELASTIC = def(9_106_0_00);
    public static final TransportVersion SPARSE_VECTOR_FIELD_PRUNING_OPTIONS = def(9_107_0_00);
    public static final TransportVersion CLUSTER_STATE_PROJECTS_SETTINGS = def(9_108_0_00);
    public static final TransportVersion ML_INFERENCE_ELASTIC_DENSE_TEXT_EMBEDDINGS_ADDED = def(9_109_00_0);
    public static final TransportVersion ML_INFERENCE_COHERE_API_VERSION = def(9_110_0_00);
    public static final TransportVersion ESQL_PROFILE_INCLUDE_PLAN = def(9_111_0_00);
    public static final TransportVersion MAPPINGS_IN_DATA_STREAMS = def(9_112_0_00);
    public static final TransportVersion ESQL_FIXED_INDEX_LIKE_9_1 = def(9_112_0_02);
    public static final TransportVersion ESQL_SAMPLE_OPERATOR_STATUS_9_1 = def(9_112_0_03);
    public static final TransportVersion INITIAL_ELASTICSEARCH_9_1_1 = def(9_112_0_04);
    public static final TransportVersion INITIAL_ELASTICSEARCH_9_1_2 = def(9_112_0_05);
    public static final TransportVersion INITIAL_ELASTICSEARCH_9_1_3 = def(9_112_0_06);
    public static final TransportVersion PROJECT_STATE_REGISTRY_RECORDS_DELETIONS = def(9_113_0_00);
    public static final TransportVersion ESQL_SERIALIZE_TIMESERIES_FIELD_TYPE = def(9_114_0_00);
    public static final TransportVersion ML_INFERENCE_IBM_WATSONX_COMPLETION_ADDED = def(9_115_0_00);
    public static final TransportVersion ESQL_LOCAL_RELATION_WITH_NEW_BLOCKS = def(9_117_0_00);
    public static final TransportVersion ML_INFERENCE_CUSTOM_SERVICE_EMBEDDING_TYPE = def(9_118_0_00);
    public static final TransportVersion ESQL_FIXED_INDEX_LIKE = def(9_119_0_00);
    public static final TransportVersion LOOKUP_JOIN_CCS = def(9_120_0_00);
    public static final TransportVersion NODE_USAGE_STATS_FOR_THREAD_POOLS_IN_CLUSTER_INFO = def(9_121_0_00);
    public static final TransportVersion ESQL_CATEGORIZE_OPTIONS = def(9_122_0_00);
    public static final TransportVersion ML_INFERENCE_AZURE_AI_STUDIO_RERANK_ADDED = def(9_123_0_00);
    public static final TransportVersion PROJECT_STATE_REGISTRY_ENTRY = def(9_124_0_00);
    public static final TransportVersion ML_INFERENCE_LLAMA_ADDED = def(9_125_0_00);
    public static final TransportVersion SHARD_WRITE_LOAD_IN_CLUSTER_INFO = def(9_126_0_00);
    public static final TransportVersion ESQL_SAMPLE_OPERATOR_STATUS = def(9_127_0_00);
    public static final TransportVersion ESQL_TOPN_TIMINGS = def(9_128_0_00);
    public static final TransportVersion NODE_WEIGHTS_ADDED_TO_NODE_BALANCE_STATS = def(9_129_0_00);
    public static final TransportVersion RERANK_SNIPPETS = def(9_130_0_00);
    public static final TransportVersion PIPELINE_TRACKING_INFO = def(9_131_0_00);
    public static final TransportVersion COMPONENT_TEMPLATE_TRACKING_INFO = def(9_132_0_00);
    public static final TransportVersion TO_CHILD_BLOCK_JOIN_QUERY = def(9_133_0_00);
    public static final TransportVersion ML_INFERENCE_AI21_COMPLETION_ADDED = def(9_134_0_00);
    public static final TransportVersion TRANSPORT_NODE_USAGE_STATS_FOR_THREAD_POOLS_ACTION = def(9_135_0_00);
    public static final TransportVersion INDEX_TEMPLATE_TRACKING_INFO = def(9_136_0_00);
    public static final TransportVersion EXTENDED_SNAPSHOT_STATS_IN_NODE_INFO = def(9_137_0_00);
    public static final TransportVersion SIMULATE_INGEST_MAPPING_MERGE_TYPE = def(9_138_0_00);
    public static final TransportVersion ESQL_LOOKUP_JOIN_ON_MANY_FIELDS = def(9_139_0_00);
    public static final TransportVersion SIMULATE_INGEST_EFFECTIVE_MAPPING = def(9_140_0_00);
<<<<<<< HEAD
    public static final TransportVersion INGEST_REQUEST_INCLUDE_TSID = def(9_141_0_00);
=======
    public static final TransportVersion RESOLVE_INDEX_MODE_ADDED = def(9_141_0_00);
>>>>>>> d2387cff

    /*
     * STOP! READ THIS FIRST! No, really,
     *        ____ _____ ___  ____  _        ____  _____    _    ____    _____ _   _ ___ ____    _____ ___ ____  ____ _____ _
     *       / ___|_   _/ _ \|  _ \| |      |  _ \| ____|  / \  |  _ \  |_   _| | | |_ _/ ___|  |  ___|_ _|  _ \/ ___|_   _| |
     *       \___ \ | || | | | |_) | |      | |_) |  _|   / _ \ | | | |   | | | |_| || |\___ \  | |_   | || |_) \___ \ | | | |
     *        ___) || || |_| |  __/|_|      |  _ <| |___ / ___ \| |_| |   | | |  _  || | ___) | |  _|  | ||  _ < ___) || | |_|
     *       |____/ |_| \___/|_|   (_)      |_| \_\_____/_/   \_\____/    |_| |_| |_|___|____/  |_|   |___|_| \_\____/ |_| (_)
     *
     * A new transport version should be added EVERY TIME a change is made to the serialization protocol of one or more classes. Each
     * transport version should only be used in a single merged commit (apart from the BwC versions copied from o.e.Version, ≤V_8_8_1).
     *
     * More information about versions and backporting at docs/internal/Versioning.md
     *
     * ADDING A TRANSPORT VERSION
     * To add a new transport version, add a new constant at the bottom of the list, above this comment. Don't add other lines,
     * comments, etc. The version id has the following layout:
     *
     * M_NNN_S_PP
     *
     * M - The major version of Elasticsearch
     * NNN - The server version part
     * S - The subsidiary version part. It should always be 0 here, it is only used in subsidiary repositories.
     * PP - The patch version part
     *
     * To determine the id of the next TransportVersion constant, do the following:
     * - Use the same major version, unless bumping majors
     * - Bump the server version part by 1, unless creating a patch version
     * - Leave the subsidiary part as 0
     * - Bump the patch part if creating a patch version
     *
     * If a patch version is created, it should be placed sorted among the other existing constants.
     *
     * REVERTING A TRANSPORT VERSION
     *
     * If you revert a commit with a transport version change, you MUST ensure there is a NEW transport version representing the reverted
     * change. DO NOT let the transport version go backwards, it must ALWAYS be incremented.
     *
     * DETERMINING TRANSPORT VERSIONS FROM GIT HISTORY
     *
     * If your git checkout has the expected minor-version-numbered branches and the expected release-version tags then you can find the
     * transport versions known by a particular release ...
     *
     *     git show v8.11.0:server/src/main/java/org/elasticsearch/TransportVersions.java | grep '= def'
     *
     * ... or by a particular branch ...
     *
     *     git show 8.11:server/src/main/java/org/elasticsearch/TransportVersions.java | grep '= def'
     *
     * ... and you can see which versions were added in between two versions too ...
     *
     *     git diff v8.11.0..main -- server/src/main/java/org/elasticsearch/TransportVersions.java
     *
     * In branches 8.7-8.10 see server/src/main/java/org/elasticsearch/TransportVersion.java for the equivalent definitions.
     */

    /**
     * Reference to the earliest compatible transport version to this version of the codebase.
     * This should be the transport version used by the highest minor version of the previous major.
     */
    public static final TransportVersion MINIMUM_COMPATIBLE = INITIAL_ELASTICSEARCH_8_19;

    /**
     * Reference to the minimum transport version that can be used with CCS.
     * This should be the transport version used by the previous minor release.
     */
    public static final TransportVersion MINIMUM_CCS_VERSION = INITIAL_ELASTICSEARCH_9_1_2;

    /**
     * Sorted list of all versions defined in this class
     */
    static final List<TransportVersion> DEFINED_VERSIONS = collectAllVersionIdsDefinedInClass(TransportVersions.class);

    public static List<TransportVersion> collectAllVersionIdsDefinedInClass(Class<?> cls) {
        Map<Integer, String> versionIdFields = new HashMap<>();
        List<TransportVersion> definedTransportVersions = new ArrayList<>();

        Set<String> ignore = Set.of("ZERO", "CURRENT", "MINIMUM_COMPATIBLE", "MINIMUM_CCS_VERSION");

        for (Field declaredField : cls.getFields()) {
            if (declaredField.getType().equals(TransportVersion.class)) {
                String fieldName = declaredField.getName();
                if (ignore.contains(fieldName)) {
                    continue;
                }

                TransportVersion version;
                try {
                    version = (TransportVersion) declaredField.get(null);
                } catch (IllegalAccessException e) {
                    throw new AssertionError(e);
                }
                definedTransportVersions.add(version);

                if (Assertions.ENABLED) {
                    // check the version number is unique
                    var sameVersionNumber = versionIdFields.put(version.id(), fieldName);
                    assert sameVersionNumber == null
                        : "Versions ["
                            + sameVersionNumber
                            + "] and ["
                            + fieldName
                            + "] have the same version number ["
                            + version.id()
                            + "]. Each TransportVersion should have a different version number";
                }
            }
        }

        Collections.sort(definedTransportVersions);

        return List.copyOf(definedTransportVersions);
    }

    // no instance
    private TransportVersions() {}
}<|MERGE_RESOLUTION|>--- conflicted
+++ resolved
@@ -364,11 +364,8 @@
     public static final TransportVersion SIMULATE_INGEST_MAPPING_MERGE_TYPE = def(9_138_0_00);
     public static final TransportVersion ESQL_LOOKUP_JOIN_ON_MANY_FIELDS = def(9_139_0_00);
     public static final TransportVersion SIMULATE_INGEST_EFFECTIVE_MAPPING = def(9_140_0_00);
-<<<<<<< HEAD
-    public static final TransportVersion INGEST_REQUEST_INCLUDE_TSID = def(9_141_0_00);
-=======
     public static final TransportVersion RESOLVE_INDEX_MODE_ADDED = def(9_141_0_00);
->>>>>>> d2387cff
+    public static final TransportVersion INGEST_REQUEST_INCLUDE_TSID = def(9_142_0_00);
 
     /*
      * STOP! READ THIS FIRST! No, really,
