/*
 * Copyright Elasticsearch B.V. and/or licensed to Elasticsearch B.V. under one
 * or more contributor license agreements. Licensed under the "Elastic License
 * 2.0", the "GNU Affero General Public License v3.0 only", and the "Server Side
 * Public License v 1"; you may not use this file except in compliance with, at
 * your election, the "Elastic License 2.0", the "GNU Affero General Public
 * License v3.0 only", or the "Server Side Public License, v 1".
 */

package org.elasticsearch;

import org.elasticsearch.core.Assertions;

import java.lang.reflect.Field;
import java.util.ArrayList;
import java.util.Collections;
import java.util.HashMap;
import java.util.List;
import java.util.Map;
import java.util.Set;
import java.util.TreeSet;

/**
 * <p>Transport version is used to coordinate compatible wire protocol communication between nodes, at a fine-grained level.  This replaces
 * and supersedes the old Version constants.</p>
 *
 * <p>Before adding a new version constant, please read the block comment at the end of the list of constants.</p>
 */
public class TransportVersions {

    /*
     * NOTE: IntelliJ lies!
     * This map is used during class construction, referenced by the registerTransportVersion method.
     * When all the transport version constants have been registered, the map is cleared & never touched again.
     */
    static TreeSet<Integer> IDS = new TreeSet<>();

    static TransportVersion def(int id) {
        if (IDS == null) throw new IllegalStateException("The IDS map needs to be present to call this method");

        if (IDS.add(id) == false) {
            throw new IllegalArgumentException("Version id " + id + " defined twice");
        }
        if (id < IDS.last()) {
            throw new IllegalArgumentException("Version id " + id + " is not defined in the right location. Keep constants sorted");
        }
        return new TransportVersion(id);
    }

    // TODO: ES-10337 we can remove all transport versions earlier than 8.18
    public static final TransportVersion ZERO = def(0);
    public static final TransportVersion V_7_0_0 = def(7_00_00_99);
    public static final TransportVersion V_7_1_0 = def(7_01_00_99);
    public static final TransportVersion V_7_2_0 = def(7_02_00_99);
    public static final TransportVersion V_7_3_0 = def(7_03_00_99);
    public static final TransportVersion V_7_3_2 = def(7_03_02_99);
    public static final TransportVersion V_7_4_0 = def(7_04_00_99);
    public static final TransportVersion V_7_8_0 = def(7_08_00_99);
    public static final TransportVersion V_7_8_1 = def(7_08_01_99);
    public static final TransportVersion V_7_9_0 = def(7_09_00_99);
    public static final TransportVersion V_7_10_0 = def(7_10_00_99);
    public static final TransportVersion V_8_0_0 = def(8_00_00_99);
    public static final TransportVersion V_8_1_0 = def(8_01_00_99);
    public static final TransportVersion V_8_2_0 = def(8_02_00_99);
    public static final TransportVersion V_8_3_0 = def(8_03_00_99);
    public static final TransportVersion V_8_4_0 = def(8_04_00_99);
    public static final TransportVersion V_8_5_0 = def(8_05_00_99);
    public static final TransportVersion V_8_6_0 = def(8_06_00_99);
    public static final TransportVersion V_8_6_1 = def(8_06_01_99);
    public static final TransportVersion V_8_7_0 = def(8_07_00_99);
    public static final TransportVersion V_8_7_1 = def(8_07_01_99);
    public static final TransportVersion V_8_8_0 = def(8_08_00_99);
    public static final TransportVersion V_8_8_1 = def(8_08_01_99);
    /*
     * READ THE COMMENT BELOW THIS BLOCK OF DECLARATIONS BEFORE ADDING NEW TRANSPORT VERSIONS
     * Detached transport versions added below here.
     */
    public static final TransportVersion V_8_9_X = def(8_500_0_20);
    public static final TransportVersion V_8_10_X = def(8_500_0_61);
    public static final TransportVersion V_8_11_X = def(8_512_0_01);
    public static final TransportVersion V_8_12_0 = def(8_560_0_00);
    public static final TransportVersion V_8_12_1 = def(8_560_0_01);
    public static final TransportVersion V_8_13_0 = def(8_595_0_00);
    public static final TransportVersion V_8_13_4 = def(8_595_0_01);
    public static final TransportVersion V_8_14_0 = def(8_636_0_01);
    public static final TransportVersion V_8_15_0 = def(8_702_0_02);
    public static final TransportVersion V_8_15_2 = def(8_702_0_03);
    public static final TransportVersion V_8_16_0 = def(8_772_0_01);
    public static final TransportVersion V_8_16_1 = def(8_772_0_04);
    public static final TransportVersion V_8_16_5 = def(8_772_0_05);
    public static final TransportVersion V_8_16_6 = def(8_772_0_06);
    public static final TransportVersion INITIAL_ELASTICSEARCH_8_16_7 = def(8_772_0_07);
    public static final TransportVersion V_8_17_0 = def(8_797_0_02);
    public static final TransportVersion V_8_17_3 = def(8_797_0_03);
    public static final TransportVersion V_8_17_4 = def(8_797_0_04);
    public static final TransportVersion V_8_17_5 = def(8_797_0_05);
    public static final TransportVersion INITIAL_ELASTICSEARCH_8_17_6 = def(8_797_0_06);
    public static final TransportVersion INITIAL_ELASTICSEARCH_8_17_7 = def(8_797_0_07);
    public static final TransportVersion INITIAL_ELASTICSEARCH_8_17_8 = def(8_797_0_08);
    public static final TransportVersion INITIAL_ELASTICSEARCH_8_17_9 = def(8_797_0_09);
    public static final TransportVersion INITIAL_ELASTICSEARCH_8_17_10 = def(8_797_0_10);
    public static final TransportVersion INDEXING_PRESSURE_THROTTLING_STATS = def(8_798_0_00);
    public static final TransportVersion REINDEX_DATA_STREAMS = def(8_799_0_00);
    public static final TransportVersion ESQL_REMOVE_NODE_LEVEL_PLAN = def(8_800_0_00);
    public static final TransportVersion LOGSDB_TELEMETRY_CUSTOM_CUTOFF_DATE = def(8_801_0_00);
    public static final TransportVersion SOURCE_MODE_TELEMETRY = def(8_802_0_00);
    public static final TransportVersion NEW_REFRESH_CLUSTER_BLOCK = def(8_803_0_00);
    public static final TransportVersion RETRIES_AND_OPERATIONS_IN_BLOBSTORE_STATS = def(8_804_0_00);
    public static final TransportVersion ADD_DATA_STREAM_OPTIONS_TO_TEMPLATES = def(8_805_0_00);
    public static final TransportVersion KNN_QUERY_RESCORE_OVERSAMPLE = def(8_806_0_00);
    public static final TransportVersion SEMANTIC_QUERY_LENIENT = def(8_807_0_00);
    public static final TransportVersion ESQL_QUERY_BUILDER_IN_SEARCH_FUNCTIONS = def(8_808_0_00);
    public static final TransportVersion EQL_ALLOW_PARTIAL_SEARCH_RESULTS = def(8_809_0_00);
    public static final TransportVersion NODE_VERSION_INFORMATION_WITH_MIN_READ_ONLY_INDEX_VERSION = def(8_810_0_00);
    public static final TransportVersion ERROR_TRACE_IN_TRANSPORT_HEADER = def(8_811_0_00);
    public static final TransportVersion FAILURE_STORE_ENABLED_BY_CLUSTER_SETTING = def(8_812_0_00);
    public static final TransportVersion SIMULATE_IGNORED_FIELDS = def(8_813_0_00);
    public static final TransportVersion TRANSFORMS_UPGRADE_MODE = def(8_814_0_00);
    public static final TransportVersion NODE_SHUTDOWN_EPHEMERAL_ID_ADDED = def(8_815_0_00);
    public static final TransportVersion ESQL_CCS_TELEMETRY_STATS = def(8_816_0_00);
    public static final TransportVersion TEXT_EMBEDDING_QUERY_VECTOR_BUILDER_INFER_MODEL_ID = def(8_817_0_00);
    public static final TransportVersion ESQL_ENABLE_NODE_LEVEL_REDUCTION = def(8_818_0_00);
    public static final TransportVersion JINA_AI_INTEGRATION_ADDED = def(8_819_0_00);
    public static final TransportVersion TRACK_INDEX_FAILED_DUE_TO_VERSION_CONFLICT_METRIC = def(8_820_0_00);
    public static final TransportVersion REPLACE_FAILURE_STORE_OPTIONS_WITH_SELECTOR_SYNTAX = def(8_821_0_00);
    public static final TransportVersion ELASTIC_INFERENCE_SERVICE_UNIFIED_CHAT_COMPLETIONS_INTEGRATION = def(8_822_0_00);
    public static final TransportVersion KQL_QUERY_TECH_PREVIEW = def(8_823_0_00);
    public static final TransportVersion ESQL_PROFILE_ROWS_PROCESSED = def(8_824_0_00);
    public static final TransportVersion BYTE_SIZE_VALUE_ALWAYS_USES_BYTES_1 = def(8_825_0_00);
    public static final TransportVersion REVERT_BYTE_SIZE_VALUE_ALWAYS_USES_BYTES_1 = def(8_826_0_00);
    public static final TransportVersion ESQL_SKIP_ES_INDEX_SERIALIZATION = def(8_827_0_00);
    public static final TransportVersion ADD_INDEX_BLOCK_TWO_PHASE = def(8_828_0_00);
    public static final TransportVersion RESOLVE_CLUSTER_NO_INDEX_EXPRESSION = def(8_829_0_00);
    public static final TransportVersion ML_ROLLOVER_LEGACY_INDICES = def(8_830_0_00);
    public static final TransportVersion ADD_INCLUDE_FAILURE_INDICES_OPTION = def(8_831_0_00);
    public static final TransportVersion ESQL_RESPONSE_PARTIAL = def(8_832_0_00);
    public static final TransportVersion RANK_DOC_OPTIONAL_METADATA_FOR_EXPLAIN = def(8_833_0_00);
    public static final TransportVersion ILM_ADD_SEARCHABLE_SNAPSHOT_ADD_REPLICATE_FOR = def(8_834_0_00);
    public static final TransportVersion INGEST_REQUEST_INCLUDE_SOURCE_ON_ERROR = def(8_835_0_00);
    public static final TransportVersion RESOURCE_DEPRECATION_CHECKS = def(8_836_0_00);
    public static final TransportVersion LINEAR_RETRIEVER_SUPPORT = def(8_837_0_00);
    public static final TransportVersion TIMEOUT_GET_PARAM_FOR_RESOLVE_CLUSTER = def(8_838_0_00);
    public static final TransportVersion INFERENCE_REQUEST_ADAPTIVE_RATE_LIMITING = def(8_839_0_00);
    public static final TransportVersion ML_INFERENCE_IBM_WATSONX_RERANK_ADDED = def(8_840_0_00);
    public static final TransportVersion REMOVE_ALL_APPLICABLE_SELECTOR_BACKPORT_8_18 = def(8_840_0_01);
    public static final TransportVersion V_8_18_0 = def(8_840_0_02);
    public static final TransportVersion INITIAL_ELASTICSEARCH_8_18_1 = def(8_840_0_03);
    public static final TransportVersion INITIAL_ELASTICSEARCH_8_18_2 = def(8_840_0_04);
    public static final TransportVersion INITIAL_ELASTICSEARCH_8_18_3 = def(8_840_0_05);
    public static final TransportVersion INITIAL_ELASTICSEARCH_8_18_4 = def(8_840_0_06);
    public static final TransportVersion INITIAL_ELASTICSEARCH_8_18_5 = def(8_840_0_07);
    public static final TransportVersion INITIAL_ELASTICSEARCH_8_19 = def(8_841_0_00);
    public static final TransportVersion COHERE_BIT_EMBEDDING_TYPE_SUPPORT_ADDED_BACKPORT_8_X = def(8_841_0_01);
    public static final TransportVersion REMOVE_ALL_APPLICABLE_SELECTOR_BACKPORT_8_19 = def(8_841_0_02);
    public static final TransportVersion ESQL_RETRY_ON_SHARD_LEVEL_FAILURE_BACKPORT_8_19 = def(8_841_0_03);
    public static final TransportVersion ESQL_SUPPORT_PARTIAL_RESULTS_BACKPORT_8_19 = def(8_841_0_04);
    public static final TransportVersion VOYAGE_AI_INTEGRATION_ADDED_BACKPORT_8_X = def(8_841_0_05);
    public static final TransportVersion JINA_AI_EMBEDDING_TYPE_SUPPORT_ADDED_BACKPORT_8_19 = def(8_841_0_06);
    public static final TransportVersion RETRY_ILM_ASYNC_ACTION_REQUIRE_ERROR_8_19 = def(8_841_0_07);
    public static final TransportVersion INFERENCE_CONTEXT_8_X = def(8_841_0_08);
    public static final TransportVersion ML_INFERENCE_DEEPSEEK_8_19 = def(8_841_0_09);
    public static final TransportVersion ESQL_SERIALIZE_BLOCK_TYPE_CODE_8_19 = def(8_841_0_10);
    public static final TransportVersion ESQL_FAILURE_FROM_REMOTE_8_19 = def(8_841_0_11);
    public static final TransportVersion ESQL_AGGREGATE_METRIC_DOUBLE_LITERAL_8_19 = def(8_841_0_12);
    public static final TransportVersion INFERENCE_MODEL_REGISTRY_METADATA_8_19 = def(8_841_0_13);
    public static final TransportVersion INTRODUCE_LIFECYCLE_TEMPLATE_8_19 = def(8_841_0_14);
    public static final TransportVersion RERANK_COMMON_OPTIONS_ADDED_8_19 = def(8_841_0_15);
    public static final TransportVersion REMOTE_EXCEPTION_8_19 = def(8_841_0_16);
    public static final TransportVersion AMAZON_BEDROCK_TASK_SETTINGS_8_19 = def(8_841_0_17);
    public static final TransportVersion SEMANTIC_TEXT_CHUNKING_CONFIG_8_19 = def(8_841_0_18);
    public static final TransportVersion BATCHED_QUERY_PHASE_VERSION_BACKPORT_8_X = def(8_841_0_19);
    public static final TransportVersion SEARCH_INCREMENTAL_TOP_DOCS_NULL_BACKPORT_8_19 = def(8_841_0_20);
    public static final TransportVersion ML_INFERENCE_SAGEMAKER_8_19 = def(8_841_0_21);
    public static final TransportVersion ESQL_REPORT_ORIGINAL_TYPES_BACKPORT_8_19 = def(8_841_0_22);
    public static final TransportVersion PINNED_RETRIEVER_8_19 = def(8_841_0_23);
    public static final TransportVersion ESQL_AGGREGATE_METRIC_DOUBLE_BLOCK_8_19 = def(8_841_0_24);
    public static final TransportVersion INTRODUCE_FAILURES_LIFECYCLE_BACKPORT_8_19 = def(8_841_0_25);
    public static final TransportVersion INTRODUCE_FAILURES_DEFAULT_RETENTION_BACKPORT_8_19 = def(8_841_0_26);
    public static final TransportVersion RESCORE_VECTOR_ALLOW_ZERO_BACKPORT_8_19 = def(8_841_0_27);
    public static final TransportVersion INFERENCE_ADD_TIMEOUT_PUT_ENDPOINT_8_19 = def(8_841_0_28);
    public static final TransportVersion ESQL_REPORT_SHARD_PARTITIONING_8_19 = def(8_841_0_29);
    public static final TransportVersion ESQL_DRIVER_TASK_DESCRIPTION_8_19 = def(8_841_0_30);
    public static final TransportVersion ML_INFERENCE_HUGGING_FACE_CHAT_COMPLETION_ADDED_8_19 = def(8_841_0_31);
    public static final TransportVersion V_8_19_FIELD_CAPS_ADD_CLUSTER_ALIAS = def(8_841_0_32);
    public static final TransportVersion ESQL_HASH_OPERATOR_STATUS_OUTPUT_TIME_8_19 = def(8_841_0_34);
    public static final TransportVersion RERANKER_FAILURES_ALLOWED_8_19 = def(8_841_0_35);
    public static final TransportVersion ML_INFERENCE_HUGGING_FACE_RERANK_ADDED_8_19 = def(8_841_0_36);
    public static final TransportVersion ML_INFERENCE_SAGEMAKER_CHAT_COMPLETION_8_19 = def(8_841_0_37);
    public static final TransportVersion ML_INFERENCE_VERTEXAI_CHATCOMPLETION_ADDED_8_19 = def(8_841_0_38);
    public static final TransportVersion INFERENCE_CUSTOM_SERVICE_ADDED_8_19 = def(8_841_0_39);
    public static final TransportVersion IDP_CUSTOM_SAML_ATTRIBUTES_ADDED_8_19 = def(8_841_0_40);
    public static final TransportVersion DATA_STREAM_OPTIONS_API_REMOVE_INCLUDE_DEFAULTS_8_19 = def(8_841_0_41);
    public static final TransportVersion JOIN_ON_ALIASES_8_19 = def(8_841_0_42);
    public static final TransportVersion ILM_ADD_SKIP_SETTING_8_19 = def(8_841_0_43);
    public static final TransportVersion ESQL_REGEX_MATCH_WITH_CASE_INSENSITIVITY_8_19 = def(8_841_0_44);
    public static final TransportVersion ESQL_QUERY_PLANNING_DURATION_8_19 = def(8_841_0_45);
    public static final TransportVersion SEARCH_SOURCE_EXCLUDE_VECTORS_PARAM_8_19 = def(8_841_0_46);
    public static final TransportVersion ML_INFERENCE_MISTRAL_CHAT_COMPLETION_ADDED_8_19 = def(8_841_0_47);
    public static final TransportVersion ML_INFERENCE_ELASTIC_RERANK_ADDED_8_19 = def(8_841_0_48);
    public static final TransportVersion NONE_CHUNKING_STRATEGY_8_19 = def(8_841_0_49);
    public static final TransportVersion IDP_CUSTOM_SAML_ATTRIBUTES_ALLOW_LIST_8_19 = def(8_841_0_50);
    public static final TransportVersion SETTINGS_IN_DATA_STREAMS_8_19 = def(8_841_0_51);
    public static final TransportVersion ML_INFERENCE_CUSTOM_SERVICE_REMOVE_ERROR_PARSING_8_19 = def(8_841_0_52);
    public static final TransportVersion ML_INFERENCE_CUSTOM_SERVICE_EMBEDDING_BATCH_SIZE_8_19 = def(8_841_0_53);
    public static final TransportVersion STREAMS_LOGS_SUPPORT_8_19 = def(8_841_0_54);
    public static final TransportVersion ML_INFERENCE_CUSTOM_SERVICE_INPUT_TYPE_8_19 = def(8_841_0_55);
    public static final TransportVersion RANDOM_SAMPLER_QUERY_BUILDER_8_19 = def(8_841_0_56);
    public static final TransportVersion ML_INFERENCE_SAGEMAKER_ELASTIC_8_19 = def(8_841_0_57);
    public static final TransportVersion SPARSE_VECTOR_FIELD_PRUNING_OPTIONS_8_19 = def(8_841_0_58);
    public static final TransportVersion ML_INFERENCE_ELASTIC_DENSE_TEXT_EMBEDDINGS_ADDED_8_19 = def(8_841_0_59);
    public static final TransportVersion ML_INFERENCE_COHERE_API_VERSION_8_19 = def(8_841_0_60);
    public static final TransportVersion ESQL_DOCUMENTS_FOUND_AND_VALUES_LOADED_8_19 = def(8_841_0_61);
    public static final TransportVersion ESQL_PROFILE_INCLUDE_PLAN_8_19 = def(8_841_0_62);
    public static final TransportVersion ESQL_FIXED_INDEX_LIKE_8_19 = def(8_841_0_64);
    public static final TransportVersion INITIAL_ELASTICSEARCH_8_19_1 = def(8_841_0_65);
    public static final TransportVersion INITIAL_ELASTICSEARCH_8_19_2 = def(8_841_0_66);
    public static final TransportVersion V_9_0_0 = def(9_000_0_09);
    public static final TransportVersion INITIAL_ELASTICSEARCH_9_0_1 = def(9_000_0_10);
    public static final TransportVersion INITIAL_ELASTICSEARCH_9_0_2 = def(9_000_0_11);
    public static final TransportVersion INITIAL_ELASTICSEARCH_9_0_3 = def(9_000_0_12);
    public static final TransportVersion INITIAL_ELASTICSEARCH_9_0_4 = def(9_000_0_13);
    public static final TransportVersion INITIAL_ELASTICSEARCH_9_0_5 = def(9_000_0_14);
    public static final TransportVersion COHERE_BIT_EMBEDDING_TYPE_SUPPORT_ADDED = def(9_001_0_00);
    public static final TransportVersion REMOVE_SNAPSHOT_FAILURES = def(9_002_0_00);
    public static final TransportVersion TRANSPORT_STATS_HANDLING_TIME_REQUIRED = def(9_003_0_00);
    public static final TransportVersion REMOVE_DESIRED_NODE_VERSION = def(9_004_0_00);
    public static final TransportVersion ESQL_DRIVER_TASK_DESCRIPTION = def(9_005_0_00);
    public static final TransportVersion ESQL_RETRY_ON_SHARD_LEVEL_FAILURE = def(9_006_0_00);
    public static final TransportVersion ESQL_PROFILE_ASYNC_NANOS = def(9_007_00_0);
    public static final TransportVersion ESQL_LOOKUP_JOIN_SOURCE_TEXT = def(9_008_0_00);
    public static final TransportVersion REMOVE_ALL_APPLICABLE_SELECTOR = def(9_009_0_00);
    public static final TransportVersion SLM_UNHEALTHY_IF_NO_SNAPSHOT_WITHIN = def(9_010_0_00);
    public static final TransportVersion ESQL_SUPPORT_PARTIAL_RESULTS = def(9_011_0_00);
    public static final TransportVersion REMOVE_REPOSITORY_CONFLICT_MESSAGE = def(9_012_0_00);
    public static final TransportVersion RERANKER_FAILURES_ALLOWED = def(9_013_0_00);
    public static final TransportVersion VOYAGE_AI_INTEGRATION_ADDED = def(9_014_0_00);
    public static final TransportVersion BYTE_SIZE_VALUE_ALWAYS_USES_BYTES = def(9_015_0_00);
    public static final TransportVersion ESQL_SERIALIZE_SOURCE_FUNCTIONS_WARNINGS = def(9_016_0_00);
    public static final TransportVersion ESQL_DRIVER_NODE_DESCRIPTION = def(9_017_0_00);
    public static final TransportVersion MULTI_PROJECT = def(9_018_0_00);
    public static final TransportVersion STORED_SCRIPT_CONTENT_LENGTH = def(9_019_0_00);
    public static final TransportVersion JINA_AI_EMBEDDING_TYPE_SUPPORT_ADDED = def(9_020_0_00);
    public static final TransportVersion RE_REMOVE_MIN_COMPATIBLE_SHARD_NODE = def(9_021_0_00);
    public static final TransportVersion UNASSIGENEDINFO_RESHARD_ADDED = def(9_022_0_00);
    public static final TransportVersion INCLUDE_INDEX_MODE_IN_GET_DATA_STREAM = def(9_023_0_00);
    public static final TransportVersion MAX_OPERATION_SIZE_REJECTIONS_ADDED = def(9_024_0_00);
    public static final TransportVersion RETRY_ILM_ASYNC_ACTION_REQUIRE_ERROR = def(9_025_0_00);
    public static final TransportVersion ESQL_SERIALIZE_BLOCK_TYPE_CODE = def(9_026_0_00);
    public static final TransportVersion ESQL_THREAD_NAME_IN_DRIVER_PROFILE = def(9_027_0_00);
    public static final TransportVersion INFERENCE_CONTEXT = def(9_028_0_00);
    public static final TransportVersion ML_INFERENCE_DEEPSEEK = def(9_029_00_0);
    public static final TransportVersion ESQL_FAILURE_FROM_REMOTE = def(9_030_00_0);
    public static final TransportVersion INDEX_RESHARDING_METADATA = def(9_031_0_00);
    public static final TransportVersion INFERENCE_MODEL_REGISTRY_METADATA = def(9_032_0_00);
    public static final TransportVersion INTRODUCE_LIFECYCLE_TEMPLATE = def(9_033_0_00);
    public static final TransportVersion INDEXING_STATS_INCLUDES_RECENT_WRITE_LOAD = def(9_034_0_00);
    public static final TransportVersion ESQL_AGGREGATE_METRIC_DOUBLE_LITERAL = def(9_035_0_00);
    public static final TransportVersion INDEX_METADATA_INCLUDES_RECENT_WRITE_LOAD = def(9_036_0_00);
    public static final TransportVersion RERANK_COMMON_OPTIONS_ADDED = def(9_037_0_00);
    public static final TransportVersion ESQL_REPORT_ORIGINAL_TYPES = def(9_038_00_0);
    public static final TransportVersion RESCORE_VECTOR_ALLOW_ZERO = def(9_039_0_00);
    public static final TransportVersion PROJECT_ID_IN_SNAPSHOT = def(9_040_0_00);
    public static final TransportVersion INDEX_STATS_AND_METADATA_INCLUDE_PEAK_WRITE_LOAD = def(9_041_0_00);
    public static final TransportVersion BATCHED_QUERY_PHASE_VERSION = def(9_043_0_00);
    public static final TransportVersion REMOTE_EXCEPTION = def(9_044_0_00);
    public static final TransportVersion ESQL_REMOVE_AGGREGATE_TYPE = def(9_045_0_00);
    public static final TransportVersion ADD_PROJECT_ID_TO_DSL_ERROR_INFO = def(9_046_0_00);
    public static final TransportVersion SEMANTIC_TEXT_CHUNKING_CONFIG = def(9_047_0_00);
    public static final TransportVersion REPO_ANALYSIS_COPY_BLOB = def(9_048_0_00);
    public static final TransportVersion AMAZON_BEDROCK_TASK_SETTINGS = def(9_049_0_00);
    public static final TransportVersion ESQL_REPORT_SHARD_PARTITIONING = def(9_050_0_00);
    public static final TransportVersion DEAD_ESQL_QUERY_PLANNING_DURATION = def(9_051_0_00);
    public static final TransportVersion DEAD_ESQL_DOCUMENTS_FOUND_AND_VALUES_LOADED = def(9_052_0_00);
    public static final TransportVersion DEAD_BATCHED_QUERY_EXECUTION_DELAYABLE_WRITABLE = def(9_053_0_00);
    public static final TransportVersion DEAD_SEARCH_INCREMENTAL_TOP_DOCS_NULL = def(9_054_0_00);
    public static final TransportVersion ESQL_QUERY_PLANNING_DURATION = def(9_055_0_00);
    public static final TransportVersion ESQL_DOCUMENTS_FOUND_AND_VALUES_LOADED = def(9_056_0_00);
    public static final TransportVersion BATCHED_QUERY_EXECUTION_DELAYABLE_WRITABLE = def(9_057_0_00);
    public static final TransportVersion SEARCH_INCREMENTAL_TOP_DOCS_NULL = def(9_058_0_00);
    public static final TransportVersion COMPRESS_DELAYABLE_WRITEABLE = def(9_059_0_00);
    public static final TransportVersion SYNONYMS_REFRESH_PARAM = def(9_060_0_00);
    public static final TransportVersion DOC_FIELDS_AS_LIST = def(9_061_0_00);
    public static final TransportVersion DENSE_VECTOR_OFF_HEAP_STATS = def(9_062_00_0);
    public static final TransportVersion RANDOM_SAMPLER_QUERY_BUILDER = def(9_063_0_00);
    public static final TransportVersion SETTINGS_IN_DATA_STREAMS = def(9_064_0_00);
    public static final TransportVersion INTRODUCE_FAILURES_LIFECYCLE = def(9_065_0_00);
    public static final TransportVersion PROJECT_METADATA_SETTINGS = def(9_066_0_00);
    public static final TransportVersion AGGREGATE_METRIC_DOUBLE_BLOCK = def(9_067_0_00);
    public static final TransportVersion PINNED_RETRIEVER = def(9_068_0_00);
    public static final TransportVersion ML_INFERENCE_SAGEMAKER = def(9_069_0_00);
    public static final TransportVersion WRITE_LOAD_INCLUDES_BUFFER_WRITES = def(9_070_0_00);
    public static final TransportVersion INTRODUCE_FAILURES_DEFAULT_RETENTION = def(9_071_0_00);
    public static final TransportVersion FILE_SETTINGS_HEALTH_INFO = def(9_072_0_00);
    public static final TransportVersion FIELD_CAPS_ADD_CLUSTER_ALIAS = def(9_073_0_00);
    public static final TransportVersion INFERENCE_ADD_TIMEOUT_PUT_ENDPOINT = def(9_074_0_00);
    public static final TransportVersion ESQL_FIELD_ATTRIBUTE_DROP_TYPE = def(9_075_0_00);
    public static final TransportVersion ESQL_TIME_SERIES_SOURCE_STATUS = def(9_076_0_00);
    public static final TransportVersion ESQL_HASH_OPERATOR_STATUS_OUTPUT_TIME = def(9_077_0_00);
    public static final TransportVersion ML_INFERENCE_HUGGING_FACE_CHAT_COMPLETION_ADDED = def(9_078_0_00);
    public static final TransportVersion NODES_STATS_SUPPORTS_MULTI_PROJECT = def(9_079_0_00);
    public static final TransportVersion ML_INFERENCE_HUGGING_FACE_RERANK_ADDED = def(9_080_0_00);
    public static final TransportVersion SETTINGS_IN_DATA_STREAMS_DRY_RUN = def(9_081_0_00);
    public static final TransportVersion ML_INFERENCE_SAGEMAKER_CHAT_COMPLETION = def(9_082_0_00);
    public static final TransportVersion ML_INFERENCE_VERTEXAI_CHATCOMPLETION_ADDED = def(9_083_0_00);
    public static final TransportVersion INFERENCE_CUSTOM_SERVICE_ADDED = def(9_084_0_00);
    public static final TransportVersion ESQL_LIMIT_ROW_SIZE = def(9_085_0_00);
    public static final TransportVersion ESQL_REGEX_MATCH_WITH_CASE_INSENSITIVITY = def(9_086_0_00);
    public static final TransportVersion IDP_CUSTOM_SAML_ATTRIBUTES = def(9_087_0_00);
    public static final TransportVersion JOIN_ON_ALIASES = def(9_088_0_00);
    public static final TransportVersion ILM_ADD_SKIP_SETTING = def(9_089_0_00);
    public static final TransportVersion ML_INFERENCE_MISTRAL_CHAT_COMPLETION_ADDED = def(9_090_0_00);
    public static final TransportVersion IDP_CUSTOM_SAML_ATTRIBUTES_ALLOW_LIST = def(9_091_0_00);
    public static final TransportVersion SEARCH_SOURCE_EXCLUDE_VECTORS_PARAM = def(9_092_0_00);
    public static final TransportVersion SNAPSHOT_INDEX_SHARD_STATUS_MISSING_STATS = def(9_093_0_00);
    public static final TransportVersion ML_INFERENCE_ELASTIC_RERANK = def(9_094_0_00);
    public static final TransportVersion SEARCH_LOAD_PER_INDEX_STATS = def(9_095_0_00);
    public static final TransportVersion HEAP_USAGE_IN_CLUSTER_INFO = def(9_096_0_00);
    public static final TransportVersion NONE_CHUNKING_STRATEGY = def(9_097_0_00);
    public static final TransportVersion PROJECT_DELETION_GLOBAL_BLOCK = def(9_098_0_00);
    public static final TransportVersion SECURITY_CLOUD_API_KEY_REALM_AND_TYPE = def(9_099_0_00);
    public static final TransportVersion STATE_PARAM_GET_SNAPSHOT = def(9_100_0_00);
    public static final TransportVersion PROJECT_ID_IN_SNAPSHOTS_DELETIONS_AND_REPO_CLEANUP = def(9_101_0_00);
    public static final TransportVersion ML_INFERENCE_CUSTOM_SERVICE_REMOVE_ERROR_PARSING = def(9_102_0_00);
    public static final TransportVersion ML_INFERENCE_CUSTOM_SERVICE_EMBEDDING_BATCH_SIZE = def(9_103_0_00);
    public static final TransportVersion STREAMS_LOGS_SUPPORT = def(9_104_0_00);
    public static final TransportVersion ML_INFERENCE_CUSTOM_SERVICE_INPUT_TYPE = def(9_105_0_00);
    public static final TransportVersion ML_INFERENCE_SAGEMAKER_ELASTIC = def(9_106_0_00);
    public static final TransportVersion SPARSE_VECTOR_FIELD_PRUNING_OPTIONS = def(9_107_0_00);
    public static final TransportVersion CLUSTER_STATE_PROJECTS_SETTINGS = def(9_108_0_00);
    public static final TransportVersion ML_INFERENCE_ELASTIC_DENSE_TEXT_EMBEDDINGS_ADDED = def(9_109_00_0);
    public static final TransportVersion ML_INFERENCE_COHERE_API_VERSION = def(9_110_0_00);
    public static final TransportVersion ESQL_PROFILE_INCLUDE_PLAN = def(9_111_0_00);
    public static final TransportVersion MAPPINGS_IN_DATA_STREAMS = def(9_112_0_00);
    public static final TransportVersion ESQL_FIXED_INDEX_LIKE_9_1 = def(9_112_0_02);
    public static final TransportVersion ESQL_SAMPLE_OPERATOR_STATUS_9_1 = def(9_112_0_03);
    public static final TransportVersion INITIAL_ELASTICSEARCH_9_1_1 = def(9_112_0_04);
    public static final TransportVersion INITIAL_ELASTICSEARCH_9_1_2 = def(9_112_0_05);
    public static final TransportVersion PROJECT_STATE_REGISTRY_RECORDS_DELETIONS = def(9_113_0_00);
    public static final TransportVersion ESQL_SERIALIZE_TIMESERIES_FIELD_TYPE = def(9_114_0_00);
    public static final TransportVersion ML_INFERENCE_IBM_WATSONX_COMPLETION_ADDED = def(9_115_0_00);
    public static final TransportVersion ESQL_LOCAL_RELATION_WITH_NEW_BLOCKS = def(9_117_0_00);
    public static final TransportVersion ML_INFERENCE_CUSTOM_SERVICE_EMBEDDING_TYPE = def(9_118_0_00);
    public static final TransportVersion ESQL_FIXED_INDEX_LIKE = def(9_119_0_00);
    public static final TransportVersion LOOKUP_JOIN_CCS = def(9_120_0_00);
    public static final TransportVersion NODE_USAGE_STATS_FOR_THREAD_POOLS_IN_CLUSTER_INFO = def(9_121_0_00);
    public static final TransportVersion ESQL_CATEGORIZE_OPTIONS = def(9_122_0_00);
    public static final TransportVersion ML_INFERENCE_AZURE_AI_STUDIO_RERANK_ADDED = def(9_123_0_00);
    public static final TransportVersion PROJECT_STATE_REGISTRY_ENTRY = def(9_124_0_00);
    public static final TransportVersion ML_INFERENCE_LLAMA_ADDED = def(9_125_0_00);
    public static final TransportVersion SHARD_WRITE_LOAD_IN_CLUSTER_INFO = def(9_126_0_00);
<<<<<<< HEAD
    public static final TransportVersion DOCUMENT_FRAGMENTS_SUPPORT = def(9_127_0_00);
=======
    public static final TransportVersion ESQL_SAMPLE_OPERATOR_STATUS = def(9_127_0_00);
    public static final TransportVersion ESQL_TOPN_TIMINGS = def(9_128_0_00);
    public static final TransportVersion NODE_WEIGHTS_ADDED_TO_NODE_BALANCE_STATS = def(9_129_0_00);
    public static final TransportVersion RERANK_SNIPPETS = def(9_130_0_00);
    public static final TransportVersion PIPELINE_TRACKING_INFO = def(9_131_0_00);
    public static final TransportVersion COMPONENT_TEMPLATE_TRACKING_INFO = def(9_132_0_00);
    public static final TransportVersion TO_CHILD_BLOCK_JOIN_QUERY = def(9_133_0_00);
    public static final TransportVersion ML_INFERENCE_AI21_COMPLETION_ADDED = def(9_134_0_00);
    public static final TransportVersion TRANSPORT_NODE_USAGE_STATS_FOR_THREAD_POOLS_ACTION = def(9_135_0_00);
    public static final TransportVersion INDEX_TEMPLATE_TRACKING_INFO = def(9_136_0_00);
>>>>>>> 397821e5

    /*
     * STOP! READ THIS FIRST! No, really,
     *        ____ _____ ___  ____  _        ____  _____    _    ____    _____ _   _ ___ ____    _____ ___ ____  ____ _____ _
     *       / ___|_   _/ _ \|  _ \| |      |  _ \| ____|  / \  |  _ \  |_   _| | | |_ _/ ___|  |  ___|_ _|  _ \/ ___|_   _| |
     *       \___ \ | || | | | |_) | |      | |_) |  _|   / _ \ | | | |   | | | |_| || |\___ \  | |_   | || |_) \___ \ | | | |
     *        ___) || || |_| |  __/|_|      |  _ <| |___ / ___ \| |_| |   | | |  _  || | ___) | |  _|  | ||  _ < ___) || | |_|
     *       |____/ |_| \___/|_|   (_)      |_| \_\_____/_/   \_\____/    |_| |_| |_|___|____/  |_|   |___|_| \_\____/ |_| (_)
     *
     * A new transport version should be added EVERY TIME a change is made to the serialization protocol of one or more classes. Each
     * transport version should only be used in a single merged commit (apart from the BwC versions copied from o.e.Version, ≤V_8_8_1).
     *
     * More information about versions and backporting at docs/internal/Versioning.md
     *
     * ADDING A TRANSPORT VERSION
     * To add a new transport version, add a new constant at the bottom of the list, above this comment. Don't add other lines,
     * comments, etc. The version id has the following layout:
     *
     * M_NNN_S_PP
     *
     * M - The major version of Elasticsearch
     * NNN - The server version part
     * S - The subsidiary version part. It should always be 0 here, it is only used in subsidiary repositories.
     * PP - The patch version part
     *
     * To determine the id of the next TransportVersion constant, do the following:
     * - Use the same major version, unless bumping majors
     * - Bump the server version part by 1, unless creating a patch version
     * - Leave the subsidiary part as 0
     * - Bump the patch part if creating a patch version
     *
     * If a patch version is created, it should be placed sorted among the other existing constants.
     *
     * REVERTING A TRANSPORT VERSION
     *
     * If you revert a commit with a transport version change, you MUST ensure there is a NEW transport version representing the reverted
     * change. DO NOT let the transport version go backwards, it must ALWAYS be incremented.
     *
     * DETERMINING TRANSPORT VERSIONS FROM GIT HISTORY
     *
     * If your git checkout has the expected minor-version-numbered branches and the expected release-version tags then you can find the
     * transport versions known by a particular release ...
     *
     *     git show v8.11.0:server/src/main/java/org/elasticsearch/TransportVersions.java | grep '= def'
     *
     * ... or by a particular branch ...
     *
     *     git show 8.11:server/src/main/java/org/elasticsearch/TransportVersions.java | grep '= def'
     *
     * ... and you can see which versions were added in between two versions too ...
     *
     *     git diff v8.11.0..main -- server/src/main/java/org/elasticsearch/TransportVersions.java
     *
     * In branches 8.7-8.10 see server/src/main/java/org/elasticsearch/TransportVersion.java for the equivalent definitions.
     */

    /**
     * Reference to the earliest compatible transport version to this version of the codebase.
     * This should be the transport version used by the highest minor version of the previous major.
     */
    public static final TransportVersion MINIMUM_COMPATIBLE = INITIAL_ELASTICSEARCH_8_19;

    /**
     * Reference to the minimum transport version that can be used with CCS.
     * This should be the transport version used by the previous minor release.
     */
    public static final TransportVersion MINIMUM_CCS_VERSION = INITIAL_ELASTICSEARCH_9_1_1;

    /**
     * Sorted list of all versions defined in this class
     */
    static final List<TransportVersion> DEFINED_VERSIONS = collectAllVersionIdsDefinedInClass(TransportVersions.class);

    public static List<TransportVersion> collectAllVersionIdsDefinedInClass(Class<?> cls) {
        Map<Integer, String> versionIdFields = new HashMap<>();
        List<TransportVersion> definedTransportVersions = new ArrayList<>();

        Set<String> ignore = Set.of("ZERO", "CURRENT", "MINIMUM_COMPATIBLE", "MINIMUM_CCS_VERSION");

        for (Field declaredField : cls.getFields()) {
            if (declaredField.getType().equals(TransportVersion.class)) {
                String fieldName = declaredField.getName();
                if (ignore.contains(fieldName)) {
                    continue;
                }

                TransportVersion version;
                try {
                    version = (TransportVersion) declaredField.get(null);
                } catch (IllegalAccessException e) {
                    throw new AssertionError(e);
                }
                definedTransportVersions.add(version);

                if (Assertions.ENABLED) {
                    // check the version number is unique
                    var sameVersionNumber = versionIdFields.put(version.id(), fieldName);
                    assert sameVersionNumber == null
                        : "Versions ["
                            + sameVersionNumber
                            + "] and ["
                            + fieldName
                            + "] have the same version number ["
                            + version.id()
                            + "]. Each TransportVersion should have a different version number";
                }
            }
        }

        Collections.sort(definedTransportVersions);

        return List.copyOf(definedTransportVersions);
    }

    // no instance
    private TransportVersions() {}
}<|MERGE_RESOLUTION|>--- conflicted
+++ resolved
@@ -348,9 +348,6 @@
     public static final TransportVersion PROJECT_STATE_REGISTRY_ENTRY = def(9_124_0_00);
     public static final TransportVersion ML_INFERENCE_LLAMA_ADDED = def(9_125_0_00);
     public static final TransportVersion SHARD_WRITE_LOAD_IN_CLUSTER_INFO = def(9_126_0_00);
-<<<<<<< HEAD
-    public static final TransportVersion DOCUMENT_FRAGMENTS_SUPPORT = def(9_127_0_00);
-=======
     public static final TransportVersion ESQL_SAMPLE_OPERATOR_STATUS = def(9_127_0_00);
     public static final TransportVersion ESQL_TOPN_TIMINGS = def(9_128_0_00);
     public static final TransportVersion NODE_WEIGHTS_ADDED_TO_NODE_BALANCE_STATS = def(9_129_0_00);
@@ -361,7 +358,7 @@
     public static final TransportVersion ML_INFERENCE_AI21_COMPLETION_ADDED = def(9_134_0_00);
     public static final TransportVersion TRANSPORT_NODE_USAGE_STATS_FOR_THREAD_POOLS_ACTION = def(9_135_0_00);
     public static final TransportVersion INDEX_TEMPLATE_TRACKING_INFO = def(9_136_0_00);
->>>>>>> 397821e5
+    public static final TransportVersion DOCUMENT_FRAGMENTS_SUPPORT = def(9_137_0_00);
 
     /*
      * STOP! READ THIS FIRST! No, really,
