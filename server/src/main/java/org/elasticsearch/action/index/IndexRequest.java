--- conflicted
+++ resolved
@@ -884,13 +884,8 @@
             }
             // Resolve write index and get parent data stream to handle the case of dealing with an alias
             String defaultWriteIndexName = ia.getWriteIndex().getName();
-<<<<<<< HEAD
             DataStream dataStream = project.getIndicesLookup().get(defaultWriteIndexName).getParentDataStream();
-            if (dataStream.getFailureIndices().getIndices().size() < 1) {
-=======
-            DataStream dataStream = metadata.getIndicesLookup().get(defaultWriteIndexName).getParentDataStream();
             if (dataStream.getFailureIndices().size() < 1) {
->>>>>>> 1ba5d259
                 throw new ElasticsearchException(
                     "Attempting to write a document to a failure store but the target data stream does not have one enabled"
                 );
