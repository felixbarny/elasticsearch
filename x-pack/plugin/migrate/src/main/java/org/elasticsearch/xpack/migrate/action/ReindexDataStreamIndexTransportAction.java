--- conflicted
+++ resolved
@@ -78,18 +78,11 @@
         var project = clusterService.state().projectState();
         var sourceIndexName = request.getSourceIndex();
         var destIndexName = generateDestIndexName(sourceIndexName);
-<<<<<<< HEAD
+        TaskId taskId = new TaskId(clusterService.localNode().getId(), task.getId());
         IndexMetadata sourceIndex = project.metadata().index(sourceIndexName);
         Settings settingsBefore = sourceIndex.getSettings();
 
-        var hasOldVersion = ReindexDataStreamAction.getOldIndexVersionPredicate(project.metadata());
-=======
-        TaskId taskId = new TaskId(clusterService.localNode().getId(), task.getId());
-        IndexMetadata sourceIndex = clusterService.state().getMetadata().index(sourceIndexName);
-        Settings settingsBefore = sourceIndex.getSettings();
-
-        var hasOldVersion = DeprecatedIndexPredicate.getReindexRequiredPredicate(clusterService.state().metadata());
->>>>>>> 4d7f0e6f
+        var hasOldVersion = DeprecatedIndexPredicate.getReindexRequiredPredicate(project.metadata());
         if (hasOldVersion.test(sourceIndex.getIndex()) == false) {
             logger.warn(
                 "Migrating index [{}] with version [{}] is unnecessary as its version is not before [{}]",
