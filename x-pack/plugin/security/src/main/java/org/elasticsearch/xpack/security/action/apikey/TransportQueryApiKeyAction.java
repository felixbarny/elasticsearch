/*
 * Copyright Elasticsearch B.V. and/or licensed to Elasticsearch B.V. under one
 * or more contributor license agreements. Licensed under the Elastic License
 * 2.0; you may not use this file except in compliance with the Elastic License
 * 2.0.
 */

package org.elasticsearch.xpack.security.action.apikey;

import org.elasticsearch.action.ActionListener;
import org.elasticsearch.action.search.SearchRequest;
import org.elasticsearch.action.support.ActionFilters;
import org.elasticsearch.action.support.TransportAction;
import org.elasticsearch.common.inject.Inject;
import org.elasticsearch.search.builder.SearchSourceBuilder;
import org.elasticsearch.tasks.Task;
import org.elasticsearch.transport.TransportService;
import org.elasticsearch.xpack.core.security.SecurityContext;
import org.elasticsearch.xpack.core.security.action.apikey.QueryApiKeyAction;
import org.elasticsearch.xpack.core.security.action.apikey.QueryApiKeyRequest;
import org.elasticsearch.xpack.core.security.action.apikey.QueryApiKeyResponse;
import org.elasticsearch.xpack.core.security.authc.Authentication;
import org.elasticsearch.xpack.security.authc.ApiKeyService;
import org.elasticsearch.xpack.security.support.ApiKeyBoolQueryBuilder;

import java.util.Map;
import java.util.concurrent.atomic.AtomicBoolean;
import java.util.function.Consumer;

import static org.elasticsearch.xpack.security.support.ApiKeyFieldNameTranslators.translateFieldSortBuilders;
import static org.elasticsearch.xpack.security.support.SecuritySystemIndices.SECURITY_MAIN_ALIAS;

public final class TransportQueryApiKeyAction extends TransportAction<QueryApiKeyRequest, QueryApiKeyResponse> {

    // API keys with no "type" field are implicitly of type "rest" (this is the case for all API Keys created before v8.9).
    // The below runtime field ensures that the "type" field can be used by the {@link RestQueryApiKeyAction},
    // while making the implicit "rest" type feature transparent to the caller (hence all keys are either "rest"
    // or "cross_cluster", and the "type" is always set).
    // This can be improved, to get rid of the runtime performance impact of the runtime field, by reindexing
    // the api key docs and setting the "type" to "rest" if empty. But the infrastructure to run such a maintenance
    // task on a system index (once the cluster version permits) is not currently available.
    public static final String API_KEY_TYPE_RUNTIME_MAPPING_FIELD = "runtime_key_type";
    private static final Map<String, Object> API_KEY_TYPE_RUNTIME_MAPPING = Map.of(
        API_KEY_TYPE_RUNTIME_MAPPING_FIELD,
        Map.of("type", "keyword", "script", Map.of("source", "emit(field('type').get(\"rest\"));"))
    );

    private final ApiKeyService apiKeyService;
    private final SecurityContext securityContext;

    @Inject
    public TransportQueryApiKeyAction(
        TransportService transportService,
        ActionFilters actionFilters,
        ApiKeyService apiKeyService,
        SecurityContext context
    ) {
        super(QueryApiKeyAction.NAME, actionFilters, transportService.getTaskManager());
        this.apiKeyService = apiKeyService;
        this.securityContext = context;
    }

    @Override
    protected void doExecute(Task task, QueryApiKeyRequest request, ActionListener<QueryApiKeyResponse> listener) {
        final Authentication authentication = securityContext.getAuthentication();
        if (authentication == null) {
            listener.onFailure(new IllegalStateException("authentication is required"));
        }

        final SearchSourceBuilder searchSourceBuilder = SearchSourceBuilder.searchSource()
            .version(false)
            .fetchSource(true)
            .trackTotalHits(true);

        if (request.getFrom() != null) {
            searchSourceBuilder.from(request.getFrom());
        }
        if (request.getSize() != null) {
            searchSourceBuilder.size(request.getSize());
        }

        final AtomicBoolean accessesApiKeyTypeField = new AtomicBoolean(false);
        searchSourceBuilder.query(ApiKeyBoolQueryBuilder.build(request.getQueryBuilder(), fieldName -> {
            if (API_KEY_TYPE_RUNTIME_MAPPING_FIELD.equals(fieldName)) {
                accessesApiKeyTypeField.set(true);
            }
        }, request.isFilterForCurrentUser() ? authentication : null));

        if (request.getFieldSortBuilders() != null) {
            translateFieldSortBuilders(request.getFieldSortBuilders(), searchSourceBuilder, fieldName -> {
                if (API_KEY_TYPE_RUNTIME_MAPPING_FIELD.equals(fieldName)) {
                    accessesApiKeyTypeField.set(true);
                }
            });
        }

        // only add the query-level runtime field to the search request if it's actually referring the "type" field
        if (accessesApiKeyTypeField.get()) {
            searchSourceBuilder.runtimeMappings(API_KEY_TYPE_RUNTIME_MAPPING);
        }

        if (request.getSearchAfterBuilder() != null) {
            searchSourceBuilder.searchAfter(request.getSearchAfterBuilder().getSortValues());
        }

        final SearchRequest searchRequest = new SearchRequest(new String[] { SECURITY_MAIN_ALIAS }, searchSourceBuilder);
        apiKeyService.queryApiKeys(searchRequest, request.withLimitedBy(), listener);
    }

<<<<<<< HEAD
    // package private for testing
    static void translateFieldSortBuilders(
        List<FieldSortBuilder> fieldSortBuilders,
        SearchSourceBuilder searchSourceBuilder,
        Consumer<String> fieldNameVisitor
    ) {
        fieldSortBuilders.forEach(fieldSortBuilder -> {
            if (fieldSortBuilder.getNestedSort() != null) {
                throw new IllegalArgumentException("nested sorting is not supported for API Key query");
            }
            if (FieldSortBuilder.DOC_FIELD_NAME.equals(fieldSortBuilder.getFieldName())) {
                searchSourceBuilder.sort(fieldSortBuilder);
            } else {
                final String translatedFieldName = ApiKeyFieldNameTranslators.translate(fieldSortBuilder.getFieldName());
                fieldNameVisitor.accept(translatedFieldName);
                if (translatedFieldName.equals(fieldSortBuilder.getFieldName())) {
                    searchSourceBuilder.sort(fieldSortBuilder);
                } else {
                    final FieldSortBuilder translatedFieldSortBuilder = new FieldSortBuilder(translatedFieldName).order(
                        fieldSortBuilder.order()
                    )
                        .missing(fieldSortBuilder.missing())
                        .unmappedType(fieldSortBuilder.unmappedType())
                        .setFormat(fieldSortBuilder.getFormat());

                    if (fieldSortBuilder.sortMode() != null) {
                        translatedFieldSortBuilder.sortMode(fieldSortBuilder.sortMode());
                    }
                    if (fieldSortBuilder.getNestedSort() != null) {
                        translatedFieldSortBuilder.setNestedSort(fieldSortBuilder.getNestedSort());
                    }
                    if (fieldSortBuilder.getNumericType() != null) {
                        translatedFieldSortBuilder.setNumericType(fieldSortBuilder.getNumericType());
                    }
                    searchSourceBuilder.sort(translatedFieldSortBuilder);
                }
            }
        });
    }
=======
>>>>>>> ff0f83f5
}<|MERGE_RESOLUTION|>--- conflicted
+++ resolved
@@ -25,7 +25,6 @@
 
 import java.util.Map;
 import java.util.concurrent.atomic.AtomicBoolean;
-import java.util.function.Consumer;
 
 import static org.elasticsearch.xpack.security.support.ApiKeyFieldNameTranslators.translateFieldSortBuilders;
 import static org.elasticsearch.xpack.security.support.SecuritySystemIndices.SECURITY_MAIN_ALIAS;
@@ -107,46 +106,4 @@
         apiKeyService.queryApiKeys(searchRequest, request.withLimitedBy(), listener);
     }
 
-<<<<<<< HEAD
-    // package private for testing
-    static void translateFieldSortBuilders(
-        List<FieldSortBuilder> fieldSortBuilders,
-        SearchSourceBuilder searchSourceBuilder,
-        Consumer<String> fieldNameVisitor
-    ) {
-        fieldSortBuilders.forEach(fieldSortBuilder -> {
-            if (fieldSortBuilder.getNestedSort() != null) {
-                throw new IllegalArgumentException("nested sorting is not supported for API Key query");
-            }
-            if (FieldSortBuilder.DOC_FIELD_NAME.equals(fieldSortBuilder.getFieldName())) {
-                searchSourceBuilder.sort(fieldSortBuilder);
-            } else {
-                final String translatedFieldName = ApiKeyFieldNameTranslators.translate(fieldSortBuilder.getFieldName());
-                fieldNameVisitor.accept(translatedFieldName);
-                if (translatedFieldName.equals(fieldSortBuilder.getFieldName())) {
-                    searchSourceBuilder.sort(fieldSortBuilder);
-                } else {
-                    final FieldSortBuilder translatedFieldSortBuilder = new FieldSortBuilder(translatedFieldName).order(
-                        fieldSortBuilder.order()
-                    )
-                        .missing(fieldSortBuilder.missing())
-                        .unmappedType(fieldSortBuilder.unmappedType())
-                        .setFormat(fieldSortBuilder.getFormat());
-
-                    if (fieldSortBuilder.sortMode() != null) {
-                        translatedFieldSortBuilder.sortMode(fieldSortBuilder.sortMode());
-                    }
-                    if (fieldSortBuilder.getNestedSort() != null) {
-                        translatedFieldSortBuilder.setNestedSort(fieldSortBuilder.getNestedSort());
-                    }
-                    if (fieldSortBuilder.getNumericType() != null) {
-                        translatedFieldSortBuilder.setNumericType(fieldSortBuilder.getNumericType());
-                    }
-                    searchSourceBuilder.sort(translatedFieldSortBuilder);
-                }
-            }
-        });
-    }
-=======
->>>>>>> ff0f83f5
 }