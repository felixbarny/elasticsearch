/*
 * Copyright Elasticsearch B.V. and/or licensed to Elasticsearch B.V. under one
 * or more contributor license agreements. Licensed under the Elastic License
 * 2.0; you may not use this file except in compliance with the Elastic License
 * 2.0.
 */
package org.elasticsearch.xpack.security.authz.accesscontrol;

import org.elasticsearch.ElasticsearchSecurityException;
import org.elasticsearch.TransportVersion;
import org.elasticsearch.action.admin.indices.mapping.put.TransportAutoPutMappingAction;
import org.elasticsearch.action.admin.indices.mapping.put.TransportPutMappingAction;
import org.elasticsearch.action.search.TransportSearchAction;
import org.elasticsearch.cluster.metadata.AliasMetadata;
import org.elasticsearch.cluster.metadata.DataStream;
import org.elasticsearch.cluster.metadata.DataStreamTestHelper;
import org.elasticsearch.cluster.metadata.IndexAbstraction;
import org.elasticsearch.cluster.metadata.IndexMetadata;
import org.elasticsearch.cluster.metadata.Metadata;
import org.elasticsearch.common.Strings;
import org.elasticsearch.common.bytes.BytesArray;
import org.elasticsearch.common.bytes.BytesReference;
import org.elasticsearch.common.io.stream.BytesStreamOutput;
import org.elasticsearch.common.io.stream.StreamInput;
import org.elasticsearch.common.settings.Settings;
import org.elasticsearch.common.util.set.Sets;
import org.elasticsearch.core.Tuple;
import org.elasticsearch.index.IndexVersion;
import org.elasticsearch.test.ESTestCase;
import org.elasticsearch.xpack.core.XPackPlugin;
import org.elasticsearch.xpack.core.security.authz.RoleDescriptor;
import org.elasticsearch.xpack.core.security.authz.accesscontrol.IndicesAccessControl;
import org.elasticsearch.xpack.core.security.authz.permission.FieldPermissions;
import org.elasticsearch.xpack.core.security.authz.permission.FieldPermissionsCache;
import org.elasticsearch.xpack.core.security.authz.permission.FieldPermissionsDefinition;
import org.elasticsearch.xpack.core.security.authz.permission.IndicesPermission;
import org.elasticsearch.xpack.core.security.authz.permission.Role;
import org.elasticsearch.xpack.core.security.authz.privilege.IndexPrivilege;
import org.elasticsearch.xpack.core.security.support.StringMatcher;
import org.elasticsearch.xpack.core.security.test.TestRestrictedIndices;
import org.elasticsearch.xpack.security.support.SecuritySystemIndices;

import java.io.IOException;
import java.time.Instant;
import java.util.ArrayList;
import java.util.Collections;
import java.util.List;
import java.util.Set;
import java.util.stream.Collectors;

import static org.elasticsearch.common.settings.Settings.builder;
import static org.elasticsearch.xpack.core.security.test.TestRestrictedIndices.RESTRICTED_INDICES;
import static org.hamcrest.Matchers.containsString;
import static org.hamcrest.Matchers.equalTo;
import static org.hamcrest.Matchers.hasSize;
import static org.hamcrest.Matchers.is;
import static org.hamcrest.Matchers.notNullValue;
import static org.hamcrest.Matchers.nullValue;

public class IndicesPermissionTests extends ESTestCase {

    public void testAuthorize() {
        IndexMetadata.Builder imbBuilder = IndexMetadata.builder("_index")
            .settings(indexSettings(IndexVersion.current(), 1, 1))
            .putAlias(AliasMetadata.builder("_alias"));
        Metadata md = Metadata.builder().put(imbBuilder).build();
        FieldPermissionsCache fieldPermissionsCache = new FieldPermissionsCache(Settings.EMPTY);
<<<<<<< HEAD
        SortedMap<String, IndexAbstraction> lookup = md.getProject().getIndicesLookup();
=======
>>>>>>> 1ba5d259

        // basics:
        Set<BytesReference> query = Collections.singleton(new BytesArray("{}"));
        String[] fields = new String[] { "_field" };
        Role role = Role.builder(RESTRICTED_INDICES, "_role")
            .add(new FieldPermissions(fieldPermissionDef(fields, null)), query, IndexPrivilege.ALL, randomBoolean(), "_index")
            .build();
        IndicesAccessControl permissions = role.authorize(
            TransportSearchAction.TYPE.name(),
            Sets.newHashSet("_index"),
            md,
            fieldPermissionsCache
        );
        assertThat(permissions.getIndexPermissions("_index"), notNullValue());
        assertTrue(permissions.getIndexPermissions("_index").getFieldPermissions().grantsAccessTo("_field"));
        assertTrue(permissions.getIndexPermissions("_index").getFieldPermissions().hasFieldLevelSecurity());
        assertThat(permissions.getIndexPermissions("_index").getDocumentPermissions().hasDocumentLevelPermissions(), is(true));
        assertThat(permissions.getIndexPermissions("_index").getDocumentPermissions().getSingleSetOfQueries(), hasSize(1));
        assertThat(permissions.getIndexPermissions("_index").getDocumentPermissions().getSingleSetOfQueries(), equalTo(query));

        // no document level security:
        role = Role.builder(RESTRICTED_INDICES, "_role")
            .add(new FieldPermissions(fieldPermissionDef(fields, null)), null, IndexPrivilege.ALL, randomBoolean(), "_index")
            .build();
        permissions = role.authorize(TransportSearchAction.TYPE.name(), Sets.newHashSet("_index"), md, fieldPermissionsCache);
        assertThat(permissions.getIndexPermissions("_index"), notNullValue());
        assertTrue(permissions.getIndexPermissions("_index").getFieldPermissions().grantsAccessTo("_field"));
        assertTrue(permissions.getIndexPermissions("_index").getFieldPermissions().hasFieldLevelSecurity());
        assertThat(permissions.getIndexPermissions("_index").getDocumentPermissions().hasDocumentLevelPermissions(), is(false));
        assertThat(permissions.getIndexPermissions("_index").getDocumentPermissions().getListOfQueries(), nullValue());

        // no field level security:
        role = Role.builder(RESTRICTED_INDICES, "_role")
            .add(FieldPermissions.DEFAULT, query, IndexPrivilege.ALL, randomBoolean(), "_index")
            .build();
        permissions = role.authorize(TransportSearchAction.TYPE.name(), Sets.newHashSet("_index"), md, fieldPermissionsCache);
        assertThat(permissions.getIndexPermissions("_index"), notNullValue());
        assertFalse(permissions.getIndexPermissions("_index").getFieldPermissions().hasFieldLevelSecurity());
        assertThat(permissions.getIndexPermissions("_index").getDocumentPermissions().hasDocumentLevelPermissions(), is(true));
        assertThat(permissions.getIndexPermissions("_index").getDocumentPermissions().getSingleSetOfQueries(), hasSize(1));
        assertThat(permissions.getIndexPermissions("_index").getDocumentPermissions().getSingleSetOfQueries(), equalTo(query));

        // index group associated with an alias:
        role = Role.builder(RESTRICTED_INDICES, "_role")
            .add(new FieldPermissions(fieldPermissionDef(fields, null)), query, IndexPrivilege.ALL, randomBoolean(), "_alias")
            .build();
        permissions = role.authorize(TransportSearchAction.TYPE.name(), Sets.newHashSet("_alias"), md, fieldPermissionsCache);
        assertThat(permissions.getIndexPermissions("_index"), notNullValue());
        assertTrue(permissions.getIndexPermissions("_index").getFieldPermissions().grantsAccessTo("_field"));
        assertTrue(permissions.getIndexPermissions("_index").getFieldPermissions().hasFieldLevelSecurity());
        assertThat(permissions.getIndexPermissions("_index").getDocumentPermissions().hasDocumentLevelPermissions(), is(true));
        assertThat(permissions.getIndexPermissions("_index").getDocumentPermissions().getSingleSetOfQueries(), hasSize(1));
        assertThat(permissions.getIndexPermissions("_index").getDocumentPermissions().getSingleSetOfQueries(), equalTo(query));

        assertThat(permissions.getIndexPermissions("_alias"), notNullValue());
        assertTrue(permissions.getIndexPermissions("_alias").getFieldPermissions().grantsAccessTo("_field"));
        assertTrue(permissions.getIndexPermissions("_alias").getFieldPermissions().hasFieldLevelSecurity());
        assertThat(permissions.getIndexPermissions("_alias").getDocumentPermissions().hasDocumentLevelPermissions(), is(true));
        assertThat(permissions.getIndexPermissions("_alias").getDocumentPermissions().getSingleSetOfQueries(), hasSize(1));
        assertThat(permissions.getIndexPermissions("_alias").getDocumentPermissions().getSingleSetOfQueries(), equalTo(query));

        // match all fields
        String[] allFields = randomFrom(
            new String[] { "*" },
            new String[] { "foo", "*" },
            new String[] { randomAlphaOfLengthBetween(1, 10), "*" }
        );
        role = Role.builder(RESTRICTED_INDICES, "_role")
            .add(new FieldPermissions(fieldPermissionDef(allFields, null)), query, IndexPrivilege.ALL, randomBoolean(), "_alias")
            .build();
        permissions = role.authorize(TransportSearchAction.TYPE.name(), Sets.newHashSet("_alias"), md, fieldPermissionsCache);
        assertThat(permissions.getIndexPermissions("_index"), notNullValue());
        assertFalse(permissions.getIndexPermissions("_index").getFieldPermissions().hasFieldLevelSecurity());
        assertThat(permissions.getIndexPermissions("_index").getDocumentPermissions().hasDocumentLevelPermissions(), is(true));
        assertThat(permissions.getIndexPermissions("_index").getDocumentPermissions().getSingleSetOfQueries(), hasSize(1));
        assertThat(permissions.getIndexPermissions("_index").getDocumentPermissions().getSingleSetOfQueries(), equalTo(query));

        assertThat(permissions.getIndexPermissions("_alias"), notNullValue());
        assertFalse(permissions.getIndexPermissions("_alias").getFieldPermissions().hasFieldLevelSecurity());
        assertThat(permissions.getIndexPermissions("_alias").getDocumentPermissions().hasDocumentLevelPermissions(), is(true));
        assertThat(permissions.getIndexPermissions("_alias").getDocumentPermissions().getSingleSetOfQueries(), hasSize(1));
        assertThat(permissions.getIndexPermissions("_alias").getDocumentPermissions().getSingleSetOfQueries(), equalTo(query));

        IndexMetadata.Builder imbBuilder1 = IndexMetadata.builder("_index_1")
            .settings(indexSettings(IndexVersion.current(), 1, 1))
            .putAlias(AliasMetadata.builder("_alias"));
        md = Metadata.builder(md).put(imbBuilder1).build();
<<<<<<< HEAD
        lookup = md.getProject().getIndicesLookup();
=======
>>>>>>> 1ba5d259

        // match all fields with more than one permission
        Set<BytesReference> fooQuery = Collections.singleton(new BytesArray("{foo}"));
        allFields = randomFrom(new String[] { "*" }, new String[] { "foo", "*" }, new String[] { randomAlphaOfLengthBetween(1, 10), "*" });
        role = Role.builder(RESTRICTED_INDICES, "_role")
            .add(new FieldPermissions(fieldPermissionDef(allFields, null)), fooQuery, IndexPrivilege.ALL, randomBoolean(), "_alias")
            .add(new FieldPermissions(fieldPermissionDef(allFields, null)), query, IndexPrivilege.ALL, randomBoolean(), "_alias")
            .build();
        permissions = role.authorize(TransportSearchAction.TYPE.name(), Sets.newHashSet("_alias"), md, fieldPermissionsCache);
        Set<BytesReference> bothQueries = Sets.union(fooQuery, query);
        assertThat(permissions.getIndexPermissions("_index"), notNullValue());
        assertFalse(permissions.getIndexPermissions("_index").getFieldPermissions().hasFieldLevelSecurity());
        assertThat(permissions.getIndexPermissions("_index").getDocumentPermissions().hasDocumentLevelPermissions(), is(true));
        assertThat(permissions.getIndexPermissions("_index").getDocumentPermissions().getSingleSetOfQueries(), hasSize(2));
        assertThat(permissions.getIndexPermissions("_index").getDocumentPermissions().getSingleSetOfQueries(), equalTo(bothQueries));

        assertThat(permissions.getIndexPermissions("_index_1"), notNullValue());
        assertFalse(permissions.getIndexPermissions("_index_1").getFieldPermissions().hasFieldLevelSecurity());
        assertThat(permissions.getIndexPermissions("_index_1").getDocumentPermissions().hasDocumentLevelPermissions(), is(true));
        assertThat(permissions.getIndexPermissions("_index_1").getDocumentPermissions().getSingleSetOfQueries(), hasSize(2));
        assertThat(permissions.getIndexPermissions("_index_1").getDocumentPermissions().getSingleSetOfQueries(), equalTo(bothQueries));

        assertThat(permissions.getIndexPermissions("_alias"), notNullValue());
        assertFalse(permissions.getIndexPermissions("_alias").getFieldPermissions().hasFieldLevelSecurity());
        assertThat(permissions.getIndexPermissions("_alias").getDocumentPermissions().hasDocumentLevelPermissions(), is(true));
        assertThat(permissions.getIndexPermissions("_alias").getDocumentPermissions().getSingleSetOfQueries(), hasSize(2));
        assertThat(permissions.getIndexPermissions("_alias").getDocumentPermissions().getSingleSetOfQueries(), equalTo(bothQueries));

    }

    public void testAuthorizeMultipleGroupsMixedDls() {
        IndexMetadata.Builder imbBuilder = IndexMetadata.builder("_index")
            .settings(indexSettings(IndexVersion.current(), 1, 1))
            .putAlias(AliasMetadata.builder("_alias"));
        Metadata md = Metadata.builder().put(imbBuilder).build();
        FieldPermissionsCache fieldPermissionsCache = new FieldPermissionsCache(Settings.EMPTY);
<<<<<<< HEAD
        SortedMap<String, IndexAbstraction> lookup = md.getProject().getIndicesLookup();
=======
>>>>>>> 1ba5d259

        Set<BytesReference> query = Collections.singleton(new BytesArray("{}"));
        String[] fields = new String[] { "_field" };
        Role role = Role.builder(RESTRICTED_INDICES, "_role")
            .add(new FieldPermissions(fieldPermissionDef(fields, null)), query, IndexPrivilege.ALL, randomBoolean(), "_index")
            .add(new FieldPermissions(fieldPermissionDef(null, null)), null, IndexPrivilege.ALL, randomBoolean(), "*")
            .build();
        IndicesAccessControl permissions = role.authorize(
            TransportSearchAction.TYPE.name(),
            Sets.newHashSet("_index"),
            md,
            fieldPermissionsCache
        );
        assertThat(permissions.getIndexPermissions("_index"), notNullValue());
        assertTrue(permissions.getIndexPermissions("_index").getFieldPermissions().grantsAccessTo("_field"));
        assertFalse(permissions.getIndexPermissions("_index").getFieldPermissions().hasFieldLevelSecurity());
        assertFalse(permissions.getIndexPermissions("_index").getDocumentPermissions().hasDocumentLevelPermissions());
    }

    public void testIndicesPrivilegesStreaming() throws IOException {
        BytesStreamOutput out = new BytesStreamOutput();
        String[] allowed = new String[] { randomAlphaOfLength(5) + "*", randomAlphaOfLength(5) + "*", randomAlphaOfLength(5) + "*" };
        String[] denied = new String[] {
            allowed[0] + randomAlphaOfLength(5),
            allowed[1] + randomAlphaOfLength(5),
            allowed[2] + randomAlphaOfLength(5) };
        RoleDescriptor.IndicesPrivileges.Builder indicesPrivileges = RoleDescriptor.IndicesPrivileges.builder();
        indicesPrivileges.grantedFields(allowed);
        indicesPrivileges.deniedFields(denied);
        indicesPrivileges.query("{match_all:{}}");
        indicesPrivileges.indices(randomAlphaOfLength(5), randomAlphaOfLength(5), randomAlphaOfLength(5));
        indicesPrivileges.privileges("all", "read", "priv");
        indicesPrivileges.build().writeTo(out);
        out.close();
        StreamInput in = out.bytes().streamInput();
        RoleDescriptor.IndicesPrivileges readIndicesPrivileges = new RoleDescriptor.IndicesPrivileges(in);
        assertEquals(readIndicesPrivileges, indicesPrivileges.build());

        out = new BytesStreamOutput();
        out.setTransportVersion(TransportVersion.current());
        indicesPrivileges = RoleDescriptor.IndicesPrivileges.builder();
        indicesPrivileges.grantedFields(allowed);
        indicesPrivileges.deniedFields(denied);
        indicesPrivileges.query("{match_all:{}}");
        indicesPrivileges.indices(readIndicesPrivileges.getIndices());
        indicesPrivileges.privileges("all", "read", "priv");
        indicesPrivileges.build().writeTo(out);
        out.close();
        in = out.bytes().streamInput();
        in.setTransportVersion(TransportVersion.current());
        RoleDescriptor.IndicesPrivileges readIndicesPrivileges2 = new RoleDescriptor.IndicesPrivileges(in);
        assertEquals(readIndicesPrivileges, readIndicesPrivileges2);
    }

    // tests that field permissions are merged correctly when we authorize with several groups and don't crash when an index has no group
    public void testCorePermissionAuthorize() {
        final Settings indexSettings = Settings.builder().put(IndexMetadata.SETTING_VERSION_CREATED, IndexVersion.current()).build();
        final Metadata metadata = new Metadata.Builder().put(
            new IndexMetadata.Builder("a1").settings(indexSettings).numberOfShards(1).numberOfReplicas(0).build(),
            true
        ).put(new IndexMetadata.Builder("a2").settings(indexSettings).numberOfShards(1).numberOfReplicas(0).build(), true).build();
<<<<<<< HEAD
        SortedMap<String, IndexAbstraction> lookup = metadata.getProject().getIndicesLookup();
=======
>>>>>>> 1ba5d259

        FieldPermissionsCache fieldPermissionsCache = new FieldPermissionsCache(Settings.EMPTY);
        IndicesPermission core = new IndicesPermission.Builder(RESTRICTED_INDICES).addGroup(
            IndexPrivilege.ALL,
            FieldPermissions.DEFAULT,
            null,
            randomBoolean(),
            "a1"
        )
            .addGroup(
                IndexPrivilege.READ,
                new FieldPermissions(fieldPermissionDef(null, new String[] { "denied_field" })),
                null,
                randomBoolean(),
                "a1"
            )
            .build();
        IndicesAccessControl iac = core.authorize(
            TransportSearchAction.TYPE.name(),
            Sets.newHashSet("a1", "ba"),
            metadata,
            fieldPermissionsCache
        );
        assertTrue(iac.getIndexPermissions("a1").getFieldPermissions().grantsAccessTo("denied_field"));
        assertTrue(iac.getIndexPermissions("a1").getFieldPermissions().grantsAccessTo(randomAlphaOfLength(5)));
        // did not define anything for ba so we allow all
        assertFalse(iac.hasIndexPermissions("ba"));

        assertTrue(core.check(TransportSearchAction.TYPE.name()));
        assertTrue(core.check(TransportPutMappingAction.TYPE.name()));
        assertTrue(core.check(TransportAutoPutMappingAction.TYPE.name()));
        assertFalse(core.check("unknown"));

        // test with two indices
        core = new IndicesPermission.Builder(RESTRICTED_INDICES).addGroup(
            IndexPrivilege.ALL,
            FieldPermissions.DEFAULT,
            null,
            randomBoolean(),
            "a1"
        )
            .addGroup(
                IndexPrivilege.ALL,
                new FieldPermissions(fieldPermissionDef(null, new String[] { "denied_field" })),
                null,
                randomBoolean(),
                "a1"
            )
            .addGroup(
                IndexPrivilege.ALL,
                new FieldPermissions(fieldPermissionDef(new String[] { "*_field" }, new String[] { "denied_field" })),
                null,
                randomBoolean(),
                "a2"
            )
            .addGroup(
                IndexPrivilege.ALL,
                new FieldPermissions(fieldPermissionDef(new String[] { "*_field2" }, new String[] { "denied_field2" })),
                null,
                randomBoolean(),
                "a2"
            )
            .build();
        iac = core.authorize(TransportSearchAction.TYPE.name(), Sets.newHashSet("a1", "a2"), metadata, fieldPermissionsCache);
        assertFalse(iac.getIndexPermissions("a1").getFieldPermissions().hasFieldLevelSecurity());
        assertFalse(iac.getIndexPermissions("a2").getFieldPermissions().grantsAccessTo("denied_field2"));
        assertFalse(iac.getIndexPermissions("a2").getFieldPermissions().grantsAccessTo("denied_field"));
        assertTrue(iac.getIndexPermissions("a2").getFieldPermissions().grantsAccessTo(randomAlphaOfLength(5) + "_field"));
        assertTrue(iac.getIndexPermissions("a2").getFieldPermissions().grantsAccessTo(randomAlphaOfLength(5) + "_field2"));
        assertTrue(iac.getIndexPermissions("a2").getFieldPermissions().hasFieldLevelSecurity());

        assertTrue(core.check(TransportSearchAction.TYPE.name()));
        assertTrue(core.check(TransportPutMappingAction.TYPE.name()));
        assertTrue(core.check(TransportAutoPutMappingAction.TYPE.name()));
        assertFalse(core.check("unknown"));
    }

    public void testErrorMessageIfIndexPatternIsTooComplex() {
        List<String> indices = new ArrayList<>();
        for (int i = 0; i < 10; i++) {
            String prefix = randomAlphaOfLengthBetween(4, 12);
            String suffixBegin = randomAlphaOfLengthBetween(12, 36);
            indices.add("*" + prefix + "*" + suffixBegin + "*");
        }
        final ElasticsearchSecurityException e = expectThrows(
            ElasticsearchSecurityException.class,
            () -> new IndicesPermission.Group(
                IndexPrivilege.ALL,
                FieldPermissions.DEFAULT,
                null,
                randomBoolean(),
                RESTRICTED_INDICES,
                indices.toArray(Strings.EMPTY_ARRAY)
            )
        );
        assertThat(e.getMessage(), containsString(indices.get(0)));
        assertThat(e.getMessage(), containsString("too complex to evaluate"));
    }

    public void testSecurityIndicesPermissions() {
        final Settings indexSettings = Settings.builder().put(IndexMetadata.SETTING_VERSION_CREATED, IndexVersion.current()).build();
        final String internalSecurityIndex = randomFrom(
            TestRestrictedIndices.INTERNAL_SECURITY_MAIN_INDEX_6,
            TestRestrictedIndices.INTERNAL_SECURITY_MAIN_INDEX_7
        );
        final Metadata metadata = new Metadata.Builder().put(
            new IndexMetadata.Builder(internalSecurityIndex).settings(indexSettings)
                .numberOfShards(1)
                .numberOfReplicas(0)
                .putAlias(new AliasMetadata.Builder(SecuritySystemIndices.SECURITY_MAIN_ALIAS).build())
                .build(),
            true
        ).build();
        FieldPermissionsCache fieldPermissionsCache = new FieldPermissionsCache(Settings.EMPTY);
<<<<<<< HEAD
        SortedMap<String, IndexAbstraction> lookup = metadata.getProject().getIndicesLookup();
=======
>>>>>>> 1ba5d259

        // allow_restricted_indices: false
        IndicesPermission indicesPermission = new IndicesPermission.Builder(RESTRICTED_INDICES).addGroup(
            IndexPrivilege.ALL,
            FieldPermissions.DEFAULT,
            null,
            false,
            "*"
        ).build();
        IndicesAccessControl iac = indicesPermission.authorize(
            TransportSearchAction.TYPE.name(),
            Sets.newHashSet(internalSecurityIndex, SecuritySystemIndices.SECURITY_MAIN_ALIAS),
            metadata,
            fieldPermissionsCache
        );
        assertThat(iac.isGranted(), is(false));
        assertThat(iac.hasIndexPermissions(internalSecurityIndex), is(false));
        assertThat(iac.getIndexPermissions(internalSecurityIndex), is(nullValue()));
        assertThat(iac.hasIndexPermissions(SecuritySystemIndices.SECURITY_MAIN_ALIAS), is(false));
        assertThat(iac.getIndexPermissions(SecuritySystemIndices.SECURITY_MAIN_ALIAS), is(nullValue()));

        // allow_restricted_indices: true
        indicesPermission = new IndicesPermission.Builder(RESTRICTED_INDICES).addGroup(
            IndexPrivilege.ALL,
            FieldPermissions.DEFAULT,
            null,
            true,
            "*"
        ).build();
        iac = indicesPermission.authorize(
            TransportSearchAction.TYPE.name(),
            Sets.newHashSet(internalSecurityIndex, SecuritySystemIndices.SECURITY_MAIN_ALIAS),
            metadata,
            fieldPermissionsCache
        );
        assertThat(iac.isGranted(), is(true));
        assertThat(iac.hasIndexPermissions(internalSecurityIndex), is(true));
        assertThat(iac.getIndexPermissions(internalSecurityIndex), is(notNullValue()));
        assertThat(iac.hasIndexPermissions(SecuritySystemIndices.SECURITY_MAIN_ALIAS), is(true));
        assertThat(iac.getIndexPermissions(SecuritySystemIndices.SECURITY_MAIN_ALIAS), is(notNullValue()));
    }

    public void testAsyncSearchIndicesPermissions() {
        final Settings indexSettings = Settings.builder().put(IndexMetadata.SETTING_VERSION_CREATED, IndexVersion.current()).build();
        final String asyncSearchIndex = XPackPlugin.ASYNC_RESULTS_INDEX + randomAlphaOfLengthBetween(0, 2);
        final Metadata metadata = new Metadata.Builder().put(
            new IndexMetadata.Builder(asyncSearchIndex).settings(indexSettings).numberOfShards(1).numberOfReplicas(0).build(),
            true
        ).build();
        FieldPermissionsCache fieldPermissionsCache = new FieldPermissionsCache(Settings.EMPTY);
<<<<<<< HEAD
        SortedMap<String, IndexAbstraction> lookup = metadata.getProject().getIndicesLookup();
=======
>>>>>>> 1ba5d259

        // allow_restricted_indices: false
        IndicesPermission indicesPermission = new IndicesPermission.Builder(RESTRICTED_INDICES).addGroup(
            IndexPrivilege.ALL,
            FieldPermissions.DEFAULT,
            null,
            false,
            "*"
        ).build();
        IndicesAccessControl iac = indicesPermission.authorize(
            TransportSearchAction.TYPE.name(),
            Sets.newHashSet(asyncSearchIndex),
            metadata,
            fieldPermissionsCache
        );
        assertThat(iac.isGranted(), is(false));
        assertThat(iac.hasIndexPermissions(asyncSearchIndex), is(false));
        assertThat(iac.getIndexPermissions(asyncSearchIndex), is(nullValue()));

        // allow_restricted_indices: true
        indicesPermission = new IndicesPermission.Builder(RESTRICTED_INDICES).addGroup(
            IndexPrivilege.ALL,
            FieldPermissions.DEFAULT,
            null,
            true,
            "*"
        ).build();
        iac = indicesPermission.authorize(
            TransportSearchAction.TYPE.name(),
            Sets.newHashSet(asyncSearchIndex),
            metadata,
            fieldPermissionsCache
        );
        assertThat(iac.isGranted(), is(true));
        assertThat(iac.hasIndexPermissions(asyncSearchIndex), is(true));
        assertThat(iac.getIndexPermissions(asyncSearchIndex), is(notNullValue()));
    }

    public void testAuthorizationForBackingIndices() {
        Metadata.Builder builder = Metadata.builder();
        String dataStreamName = randomAlphaOfLength(6);
        int numBackingIndices = randomIntBetween(1, 3);
        List<IndexMetadata> backingIndices = new ArrayList<>();
        for (int backingIndexNumber = 1; backingIndexNumber <= numBackingIndices; backingIndexNumber++) {
            backingIndices.add(createBackingIndexMetadata(DataStream.getDefaultBackingIndexName(dataStreamName, backingIndexNumber)));
        }
        DataStream ds = DataStreamTestHelper.newInstance(
            dataStreamName,
            backingIndices.stream().map(IndexMetadata::getIndex).collect(Collectors.toList())
        );
        builder.put(ds);
        for (IndexMetadata index : backingIndices) {
            builder.put(index, false);
        }
        Metadata metadata = builder.build();

        FieldPermissionsCache fieldPermissionsCache = new FieldPermissionsCache(Settings.EMPTY);
<<<<<<< HEAD
        SortedMap<String, IndexAbstraction> lookup = metadata.getProject().getIndicesLookup();
=======
>>>>>>> 1ba5d259
        IndicesPermission indicesPermission = new IndicesPermission.Builder(RESTRICTED_INDICES).addGroup(
            IndexPrivilege.READ,
            FieldPermissions.DEFAULT,
            null,
            false,
            dataStreamName
        ).build();
        IndicesAccessControl iac = indicesPermission.authorize(
            TransportSearchAction.TYPE.name(),
            Sets.newHashSet(backingIndices.stream().map(im -> im.getIndex().getName()).collect(Collectors.toList())),
            metadata,
            fieldPermissionsCache
        );

        assertThat(iac.isGranted(), is(true));
        for (IndexMetadata im : backingIndices) {
            assertThat(iac.getIndexPermissions(im.getIndex().getName()), is(notNullValue()));
            assertThat(iac.hasIndexPermissions(im.getIndex().getName()), is(true));
        }

        indicesPermission = new IndicesPermission.Builder(RESTRICTED_INDICES).addGroup(
            IndexPrivilege.CREATE_DOC,
            FieldPermissions.DEFAULT,
            null,
            false,
            dataStreamName
        ).build();
        iac = indicesPermission.authorize(
            randomFrom(TransportPutMappingAction.TYPE.name(), TransportAutoPutMappingAction.TYPE.name()),
            Sets.newHashSet(backingIndices.stream().map(im -> im.getIndex().getName()).collect(Collectors.toList())),
            metadata,
            fieldPermissionsCache
        );

        assertThat(iac.isGranted(), is(false));
        for (IndexMetadata im : backingIndices) {
            assertThat(iac.getIndexPermissions(im.getIndex().getName()), is(nullValue()));
            assertThat(iac.hasIndexPermissions(im.getIndex().getName()), is(false));
        }
    }

    public void testAuthorizationForMappingUpdates() {
        final Settings indexSettings = Settings.builder().put(IndexMetadata.SETTING_VERSION_CREATED, IndexVersion.current()).build();
        final Metadata.Builder metadataBuilder = new Metadata.Builder().put(
            new IndexMetadata.Builder("test1").settings(indexSettings).numberOfShards(1).numberOfReplicas(0).build(),
            true
        ).put(new IndexMetadata.Builder("test_write1").settings(indexSettings).numberOfShards(1).numberOfReplicas(0).build(), true);

        int numBackingIndices = randomIntBetween(1, 3);
        List<IndexMetadata> backingIndices = new ArrayList<>();
        for (int backingIndexNumber = 1; backingIndexNumber <= numBackingIndices; backingIndexNumber++) {
            backingIndices.add(createBackingIndexMetadata(DataStream.getDefaultBackingIndexName("test_write2", backingIndexNumber)));
        }
        DataStream ds = DataStreamTestHelper.newInstance(
            "test_write2",
            backingIndices.stream().map(IndexMetadata::getIndex).collect(Collectors.toList())
        );
        metadataBuilder.put(ds);
        for (IndexMetadata index : backingIndices) {
            metadataBuilder.put(index, false);
        }

<<<<<<< HEAD
        SortedMap<String, IndexAbstraction> lookup = metadata.build().getProject().getIndicesLookup();
=======
        Metadata metadata = metadataBuilder.build();
>>>>>>> 1ba5d259

        FieldPermissionsCache fieldPermissionsCache = new FieldPermissionsCache(Settings.EMPTY);
        IndicesPermission core = new IndicesPermission.Builder(RESTRICTED_INDICES).addGroup(
            IndexPrivilege.INDEX,
            FieldPermissions.DEFAULT,
            null,
            randomBoolean(),
            "test*"
        )
            .addGroup(
                IndexPrivilege.WRITE,
                new FieldPermissions(fieldPermissionDef(null, new String[] { "denied_field" })),
                null,
                randomBoolean(),
                "test_write*"
            )
            .build();
        IndicesAccessControl iac = core.authorize(
            TransportPutMappingAction.TYPE.name(),
            Sets.newHashSet("test1", "test_write1"),
            metadata,
            fieldPermissionsCache
        );
        assertThat(iac.isGranted(), is(true));
        assertThat(iac.getIndexPermissions("test1"), is(notNullValue()));
        assertThat(iac.hasIndexPermissions("test1"), is(true));
        assertThat(iac.getIndexPermissions("test_write1"), is(notNullValue()));
        assertThat(iac.hasIndexPermissions("test_write1"), is(true));
        assertWarnings(
            "the index privilege [index] allowed the update mapping action ["
                + TransportPutMappingAction.TYPE.name()
                + "] on "
                + "index [test1], this privilege will not permit mapping updates in the next major release - "
                + "users who require access to update mappings must be granted explicit privileges",
            "the index privilege [index] allowed the update mapping action ["
                + TransportPutMappingAction.TYPE.name()
                + "] on "
                + "index [test_write1], this privilege will not permit mapping updates in the next major release - "
                + "users who require access to update mappings must be granted explicit privileges",
            "the index privilege [write] allowed the update mapping action ["
                + TransportPutMappingAction.TYPE.name()
                + "] on "
                + "index [test_write1], this privilege will not permit mapping updates in the next major release - "
                + "users who require access to update mappings must be granted explicit privileges"
        );
        iac = core.authorize(
            TransportAutoPutMappingAction.TYPE.name(),
            Sets.newHashSet("test1", "test_write1"),
            metadata,
            fieldPermissionsCache
        );
        assertThat(iac.isGranted(), is(true));
        assertThat(iac.getIndexPermissions("test1"), is(notNullValue()));
        assertThat(iac.hasIndexPermissions("test1"), is(true));
        assertThat(iac.getIndexPermissions("test_write1"), is(notNullValue()));
        assertThat(iac.hasIndexPermissions("test_write1"), is(true));
        assertWarnings(
            "the index privilege [index] allowed the update mapping action ["
                + TransportAutoPutMappingAction.TYPE.name()
                + "] on "
                + "index [test1], this privilege will not permit mapping updates in the next major release - "
                + "users who require access to update mappings must be granted explicit privileges"
        );

        iac = core.authorize(TransportAutoPutMappingAction.TYPE.name(), Sets.newHashSet("test_write2"), metadata, fieldPermissionsCache);
        assertThat(iac.isGranted(), is(true));
        assertThat(iac.getIndexPermissions("test_write2"), is(notNullValue()));
        assertThat(iac.hasIndexPermissions("test_write2"), is(true));
        iac = core.authorize(TransportPutMappingAction.TYPE.name(), Sets.newHashSet("test_write2"), metadata, fieldPermissionsCache);
        assertThat(iac.getIndexPermissions("test_write2"), is(nullValue()));
        assertThat(iac.hasIndexPermissions("test_write2"), is(false));
        iac = core.authorize(
            TransportAutoPutMappingAction.TYPE.name(),
            Sets.newHashSet(backingIndices.stream().map(im -> im.getIndex().getName()).collect(Collectors.toList())),
            metadata,
            fieldPermissionsCache
        );
        assertThat(iac.isGranted(), is(true));
        for (IndexMetadata im : backingIndices) {
            assertThat(iac.getIndexPermissions(im.getIndex().getName()), is(notNullValue()));
            assertThat(iac.hasIndexPermissions(im.getIndex().getName()), is(true));
        }
        iac = core.authorize(
            TransportPutMappingAction.TYPE.name(),
            Sets.newHashSet(backingIndices.stream().map(im -> im.getIndex().getName()).collect(Collectors.toList())),
            metadata,
            fieldPermissionsCache
        );
        assertThat(iac.isGranted(), is(false));
        for (IndexMetadata im : backingIndices) {
            assertThat(iac.getIndexPermissions(im.getIndex().getName()), is(nullValue()));
            assertThat(iac.hasIndexPermissions(im.getIndex().getName()), is(false));
        }
    }

    public void testIndicesPermissionHasFieldOrDocumentLevelSecurity() {
        // Make sure we have at least one of fieldPermissions and documentPermission
        final FieldPermissions fieldPermissions = randomBoolean()
            ? new FieldPermissions(new FieldPermissionsDefinition(Strings.EMPTY_ARRAY, Strings.EMPTY_ARRAY))
            : FieldPermissions.DEFAULT;
        final Set<BytesReference> queries;
        if (fieldPermissions == FieldPermissions.DEFAULT) {
            queries = Set.of(new BytesArray("a query"));
        } else {
            queries = randomBoolean() ? Set.of(new BytesArray("a query")) : null;
        }

        final IndicesPermission indicesPermission1 = new IndicesPermission.Builder(RESTRICTED_INDICES).addGroup(
            IndexPrivilege.ALL,
            fieldPermissions,
            queries,
            randomBoolean(),
            "*"
        ).build();
        assertThat(indicesPermission1.hasFieldOrDocumentLevelSecurity(), is(true));

        // IsTotal means no DLS/FLS
        final IndicesPermission indicesPermission2 = new IndicesPermission.Builder(RESTRICTED_INDICES).addGroup(
            IndexPrivilege.ALL,
            FieldPermissions.DEFAULT,
            null,
            true,
            "*"
        ).build();
        assertThat(indicesPermission2.hasFieldOrDocumentLevelSecurity(), is(false));

        // IsTotal means NO DLS/FLS even when there is another group that has DLS/FLS
        final IndicesPermission indicesPermission3 = new IndicesPermission.Builder(RESTRICTED_INDICES).addGroup(
            IndexPrivilege.ALL,
            FieldPermissions.DEFAULT,
            null,
            true,
            "*"
        ).addGroup(IndexPrivilege.NONE, fieldPermissions, queries, randomBoolean(), "*").build();
        assertThat(indicesPermission3.hasFieldOrDocumentLevelSecurity(), is(false));
    }

    public void testResourceAuthorizedPredicateForDatastreams() {
        String dataStreamName = "logs-datastream";
        Metadata.Builder mb = Metadata.builder(
            DataStreamTestHelper.getClusterStateWithDataStreams(
                List.of(Tuple.tuple(dataStreamName, 1)),
                List.of(),
                Instant.now().toEpochMilli(),
                builder().build(),
                1
            ).getMetadata()
        );
        DataStream dataStream = mb.dataStream(dataStreamName);
        IndexAbstraction backingIndex = new IndexAbstraction.ConcreteIndex(
            DataStreamTestHelper.createBackingIndex(dataStreamName, 1).build(),
            dataStream
        );
        IndexAbstraction concreteIndex = new IndexAbstraction.ConcreteIndex(
            IndexMetadata.builder("logs-index").settings(indexSettings(IndexVersion.current(), 1, 0)).build()
        );
        AliasMetadata aliasMetadata = new AliasMetadata.Builder("logs-alias").build();
        IndexAbstraction alias = new IndexAbstraction.Alias(
            aliasMetadata,
            List.of(
                IndexMetadata.builder("logs-index").settings(indexSettings(IndexVersion.current(), 1, 0)).putAlias(aliasMetadata).build()
            )
        );
        IndicesPermission.IsResourceAuthorizedPredicate predicate = new IndicesPermission.IsResourceAuthorizedPredicate(
            StringMatcher.of("other"),
            StringMatcher.of(dataStreamName, backingIndex.getName(), concreteIndex.getName(), alias.getName())
        );
        assertThat(predicate.test(dataStream), is(false));
        // test authorization for a missing resource with the datastream's name
        assertThat(predicate.test(dataStream.getName(), null), is(true));
        assertThat(predicate.test(backingIndex), is(false));
        // test authorization for a missing resource with the backing index's name
        assertThat(predicate.test(backingIndex.getName(), null), is(true));
        assertThat(predicate.test(concreteIndex), is(true));
        assertThat(predicate.test(alias), is(true));
    }

    public void testResourceAuthorizedPredicateAnd() {
        IndicesPermission.IsResourceAuthorizedPredicate predicate1 = new IndicesPermission.IsResourceAuthorizedPredicate(
            StringMatcher.of("c", "a"),
            StringMatcher.of("b", "d")
        );
        IndicesPermission.IsResourceAuthorizedPredicate predicate2 = new IndicesPermission.IsResourceAuthorizedPredicate(
            StringMatcher.of("c", "b"),
            StringMatcher.of("a", "d")
        );
        Metadata.Builder mb = Metadata.builder(
            DataStreamTestHelper.getClusterStateWithDataStreams(
                List.of(Tuple.tuple("a", 1), Tuple.tuple("b", 1), Tuple.tuple("c", 1), Tuple.tuple("d", 1)),
                List.of(),
                Instant.now().toEpochMilli(),
                builder().build(),
                1
            ).getMetadata()
        );
        DataStream dataStreamA = mb.dataStream("a");
        DataStream dataStreamB = mb.dataStream("b");
        DataStream dataStreamC = mb.dataStream("c");
        DataStream dataStreamD = mb.dataStream("d");
        IndexAbstraction concreteIndexA = concreteIndexAbstraction("a");
        IndexAbstraction concreteIndexB = concreteIndexAbstraction("b");
        IndexAbstraction concreteIndexC = concreteIndexAbstraction("c");
        IndexAbstraction concreteIndexD = concreteIndexAbstraction("d");
        IndicesPermission.IsResourceAuthorizedPredicate predicate = predicate1.and(predicate2);
        assertThat(predicate.test(dataStreamA), is(false));
        assertThat(predicate.test(dataStreamB), is(false));
        assertThat(predicate.test(dataStreamC), is(true));
        assertThat(predicate.test(dataStreamD), is(false));
        assertThat(predicate.test(concreteIndexA), is(true));
        assertThat(predicate.test(concreteIndexB), is(true));
        assertThat(predicate.test(concreteIndexC), is(true));
        assertThat(predicate.test(concreteIndexD), is(true));
    }

    private static IndexAbstraction concreteIndexAbstraction(String name) {
        return new IndexAbstraction.ConcreteIndex(
            IndexMetadata.builder(name).settings(indexSettings(IndexVersion.current(), 1, 0)).build()
        );
    }

    private static IndexMetadata createBackingIndexMetadata(String name) {
        Settings.Builder settingsBuilder = Settings.builder()
            .put(IndexMetadata.SETTING_VERSION_CREATED, IndexVersion.current())
            .put("index.hidden", true);

        IndexMetadata.Builder indexBuilder = IndexMetadata.builder(name)
            .settings(settingsBuilder)
            .state(IndexMetadata.State.OPEN)
            .numberOfShards(1)
            .numberOfReplicas(1);

        return indexBuilder.build();
    }

    private static FieldPermissionsDefinition fieldPermissionDef(String[] granted, String[] denied) {
        return new FieldPermissionsDefinition(granted, denied);
    }
}<|MERGE_RESOLUTION|>--- conflicted
+++ resolved
@@ -17,6 +17,7 @@
 import org.elasticsearch.cluster.metadata.IndexAbstraction;
 import org.elasticsearch.cluster.metadata.IndexMetadata;
 import org.elasticsearch.cluster.metadata.Metadata;
+import org.elasticsearch.cluster.metadata.ProjectMetadata;
 import org.elasticsearch.common.Strings;
 import org.elasticsearch.common.bytes.BytesArray;
 import org.elasticsearch.common.bytes.BytesReference;
@@ -64,11 +65,8 @@
             .settings(indexSettings(IndexVersion.current(), 1, 1))
             .putAlias(AliasMetadata.builder("_alias"));
         Metadata md = Metadata.builder().put(imbBuilder).build();
+        ProjectMetadata pmd = md.getProject();
         FieldPermissionsCache fieldPermissionsCache = new FieldPermissionsCache(Settings.EMPTY);
-<<<<<<< HEAD
-        SortedMap<String, IndexAbstraction> lookup = md.getProject().getIndicesLookup();
-=======
->>>>>>> 1ba5d259
 
         // basics:
         Set<BytesReference> query = Collections.singleton(new BytesArray("{}"));
@@ -79,7 +77,7 @@
         IndicesAccessControl permissions = role.authorize(
             TransportSearchAction.TYPE.name(),
             Sets.newHashSet("_index"),
-            md,
+            pmd,
             fieldPermissionsCache
         );
         assertThat(permissions.getIndexPermissions("_index"), notNullValue());
@@ -93,7 +91,7 @@
         role = Role.builder(RESTRICTED_INDICES, "_role")
             .add(new FieldPermissions(fieldPermissionDef(fields, null)), null, IndexPrivilege.ALL, randomBoolean(), "_index")
             .build();
-        permissions = role.authorize(TransportSearchAction.TYPE.name(), Sets.newHashSet("_index"), md, fieldPermissionsCache);
+        permissions = role.authorize(TransportSearchAction.TYPE.name(), Sets.newHashSet("_index"), pmd, fieldPermissionsCache);
         assertThat(permissions.getIndexPermissions("_index"), notNullValue());
         assertTrue(permissions.getIndexPermissions("_index").getFieldPermissions().grantsAccessTo("_field"));
         assertTrue(permissions.getIndexPermissions("_index").getFieldPermissions().hasFieldLevelSecurity());
@@ -104,7 +102,7 @@
         role = Role.builder(RESTRICTED_INDICES, "_role")
             .add(FieldPermissions.DEFAULT, query, IndexPrivilege.ALL, randomBoolean(), "_index")
             .build();
-        permissions = role.authorize(TransportSearchAction.TYPE.name(), Sets.newHashSet("_index"), md, fieldPermissionsCache);
+        permissions = role.authorize(TransportSearchAction.TYPE.name(), Sets.newHashSet("_index"), pmd, fieldPermissionsCache);
         assertThat(permissions.getIndexPermissions("_index"), notNullValue());
         assertFalse(permissions.getIndexPermissions("_index").getFieldPermissions().hasFieldLevelSecurity());
         assertThat(permissions.getIndexPermissions("_index").getDocumentPermissions().hasDocumentLevelPermissions(), is(true));
@@ -115,7 +113,7 @@
         role = Role.builder(RESTRICTED_INDICES, "_role")
             .add(new FieldPermissions(fieldPermissionDef(fields, null)), query, IndexPrivilege.ALL, randomBoolean(), "_alias")
             .build();
-        permissions = role.authorize(TransportSearchAction.TYPE.name(), Sets.newHashSet("_alias"), md, fieldPermissionsCache);
+        permissions = role.authorize(TransportSearchAction.TYPE.name(), Sets.newHashSet("_alias"), pmd, fieldPermissionsCache);
         assertThat(permissions.getIndexPermissions("_index"), notNullValue());
         assertTrue(permissions.getIndexPermissions("_index").getFieldPermissions().grantsAccessTo("_field"));
         assertTrue(permissions.getIndexPermissions("_index").getFieldPermissions().hasFieldLevelSecurity());
@@ -156,10 +154,7 @@
             .settings(indexSettings(IndexVersion.current(), 1, 1))
             .putAlias(AliasMetadata.builder("_alias"));
         md = Metadata.builder(md).put(imbBuilder1).build();
-<<<<<<< HEAD
-        lookup = md.getProject().getIndicesLookup();
-=======
->>>>>>> 1ba5d259
+        pmd = md.getProject();
 
         // match all fields with more than one permission
         Set<BytesReference> fooQuery = Collections.singleton(new BytesArray("{foo}"));
@@ -168,7 +163,7 @@
             .add(new FieldPermissions(fieldPermissionDef(allFields, null)), fooQuery, IndexPrivilege.ALL, randomBoolean(), "_alias")
             .add(new FieldPermissions(fieldPermissionDef(allFields, null)), query, IndexPrivilege.ALL, randomBoolean(), "_alias")
             .build();
-        permissions = role.authorize(TransportSearchAction.TYPE.name(), Sets.newHashSet("_alias"), md, fieldPermissionsCache);
+        permissions = role.authorize(TransportSearchAction.TYPE.name(), Sets.newHashSet("_alias"), pmd, fieldPermissionsCache);
         Set<BytesReference> bothQueries = Sets.union(fooQuery, query);
         assertThat(permissions.getIndexPermissions("_index"), notNullValue());
         assertFalse(permissions.getIndexPermissions("_index").getFieldPermissions().hasFieldLevelSecurity());
@@ -195,11 +190,8 @@
             .settings(indexSettings(IndexVersion.current(), 1, 1))
             .putAlias(AliasMetadata.builder("_alias"));
         Metadata md = Metadata.builder().put(imbBuilder).build();
+        ProjectMetadata pmd = md.getProject();
         FieldPermissionsCache fieldPermissionsCache = new FieldPermissionsCache(Settings.EMPTY);
-<<<<<<< HEAD
-        SortedMap<String, IndexAbstraction> lookup = md.getProject().getIndicesLookup();
-=======
->>>>>>> 1ba5d259
 
         Set<BytesReference> query = Collections.singleton(new BytesArray("{}"));
         String[] fields = new String[] { "_field" };
@@ -210,7 +202,7 @@
         IndicesAccessControl permissions = role.authorize(
             TransportSearchAction.TYPE.name(),
             Sets.newHashSet("_index"),
-            md,
+            pmd,
             fieldPermissionsCache
         );
         assertThat(permissions.getIndexPermissions("_index"), notNullValue());
@@ -257,14 +249,13 @@
     // tests that field permissions are merged correctly when we authorize with several groups and don't crash when an index has no group
     public void testCorePermissionAuthorize() {
         final Settings indexSettings = Settings.builder().put(IndexMetadata.SETTING_VERSION_CREATED, IndexVersion.current()).build();
-        final Metadata metadata = new Metadata.Builder().put(
+        final var metadata = new Metadata.Builder().put(
             new IndexMetadata.Builder("a1").settings(indexSettings).numberOfShards(1).numberOfReplicas(0).build(),
             true
-        ).put(new IndexMetadata.Builder("a2").settings(indexSettings).numberOfShards(1).numberOfReplicas(0).build(), true).build();
-<<<<<<< HEAD
-        SortedMap<String, IndexAbstraction> lookup = metadata.getProject().getIndicesLookup();
-=======
->>>>>>> 1ba5d259
+        )
+            .put(new IndexMetadata.Builder("a2").settings(indexSettings).numberOfShards(1).numberOfReplicas(0).build(), true)
+            .build()
+            .getProject();
 
         FieldPermissionsCache fieldPermissionsCache = new FieldPermissionsCache(Settings.EMPTY);
         IndicesPermission core = new IndicesPermission.Builder(RESTRICTED_INDICES).addGroup(
@@ -370,19 +361,15 @@
             TestRestrictedIndices.INTERNAL_SECURITY_MAIN_INDEX_6,
             TestRestrictedIndices.INTERNAL_SECURITY_MAIN_INDEX_7
         );
-        final Metadata metadata = new Metadata.Builder().put(
+        final var metadata = new Metadata.Builder().put(
             new IndexMetadata.Builder(internalSecurityIndex).settings(indexSettings)
                 .numberOfShards(1)
                 .numberOfReplicas(0)
                 .putAlias(new AliasMetadata.Builder(SecuritySystemIndices.SECURITY_MAIN_ALIAS).build())
                 .build(),
             true
-        ).build();
+        ).build().getProject();
         FieldPermissionsCache fieldPermissionsCache = new FieldPermissionsCache(Settings.EMPTY);
-<<<<<<< HEAD
-        SortedMap<String, IndexAbstraction> lookup = metadata.getProject().getIndicesLookup();
-=======
->>>>>>> 1ba5d259
 
         // allow_restricted_indices: false
         IndicesPermission indicesPermission = new IndicesPermission.Builder(RESTRICTED_INDICES).addGroup(
@@ -428,15 +415,11 @@
     public void testAsyncSearchIndicesPermissions() {
         final Settings indexSettings = Settings.builder().put(IndexMetadata.SETTING_VERSION_CREATED, IndexVersion.current()).build();
         final String asyncSearchIndex = XPackPlugin.ASYNC_RESULTS_INDEX + randomAlphaOfLengthBetween(0, 2);
-        final Metadata metadata = new Metadata.Builder().put(
+        final var metadata = new Metadata.Builder().put(
             new IndexMetadata.Builder(asyncSearchIndex).settings(indexSettings).numberOfShards(1).numberOfReplicas(0).build(),
             true
-        ).build();
+        ).build().getProject();
         FieldPermissionsCache fieldPermissionsCache = new FieldPermissionsCache(Settings.EMPTY);
-<<<<<<< HEAD
-        SortedMap<String, IndexAbstraction> lookup = metadata.getProject().getIndicesLookup();
-=======
->>>>>>> 1ba5d259
 
         // allow_restricted_indices: false
         IndicesPermission indicesPermission = new IndicesPermission.Builder(RESTRICTED_INDICES).addGroup(
@@ -491,13 +474,9 @@
         for (IndexMetadata index : backingIndices) {
             builder.put(index, false);
         }
-        Metadata metadata = builder.build();
+        var metadata = builder.build().getProject();
 
         FieldPermissionsCache fieldPermissionsCache = new FieldPermissionsCache(Settings.EMPTY);
-<<<<<<< HEAD
-        SortedMap<String, IndexAbstraction> lookup = metadata.getProject().getIndicesLookup();
-=======
->>>>>>> 1ba5d259
         IndicesPermission indicesPermission = new IndicesPermission.Builder(RESTRICTED_INDICES).addGroup(
             IndexPrivilege.READ,
             FieldPermissions.DEFAULT,
@@ -560,11 +539,7 @@
             metadataBuilder.put(index, false);
         }
 
-<<<<<<< HEAD
-        SortedMap<String, IndexAbstraction> lookup = metadata.build().getProject().getIndicesLookup();
-=======
-        Metadata metadata = metadataBuilder.build();
->>>>>>> 1ba5d259
+        ProjectMetadata metadata = metadataBuilder.build().getProject();
 
         FieldPermissionsCache fieldPermissionsCache = new FieldPermissionsCache(Settings.EMPTY);
         IndicesPermission core = new IndicesPermission.Builder(RESTRICTED_INDICES).addGroup(
