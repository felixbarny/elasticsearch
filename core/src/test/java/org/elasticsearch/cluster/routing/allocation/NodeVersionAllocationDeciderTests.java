--- conflicted
+++ resolved
@@ -73,19 +73,11 @@
     private final ESLogger logger = Loggers.getLogger(NodeVersionAllocationDeciderTests.class);
 
     public void testDoNotAllocateFromPrimary() {
-<<<<<<< HEAD
-        AllocationService strategy = createAllocationService(settingsBuilder()
-            .put("cluster.routing.allocation.node_concurrent_recoveries", 10)
-            .put(ClusterRebalanceAllocationDecider.CLUSTER_ROUTING_ALLOCATION_ALLOW_REBALANCE_SETTING.getKey(), "always")
-            .put("cluster.routing.allocation.cluster_concurrent_rebalance", -1)
-            .build());
-=======
         AllocationService strategy = createAllocationService(Settings.builder()
                 .put("cluster.routing.allocation.node_concurrent_recoveries", 10)
                 .put(ClusterRebalanceAllocationDecider.CLUSTER_ROUTING_ALLOCATION_ALLOW_REBALANCE_SETTING.getKey(), "always")
                 .put("cluster.routing.allocation.cluster_concurrent_rebalance", -1)
                 .build());
->>>>>>> d3d57da8
 
         logger.info("Building initial routing table");
 
@@ -195,19 +187,11 @@
     }
 
     public void testRandom() {
-<<<<<<< HEAD
-        AllocationService service = createAllocationService(settingsBuilder()
-            .put("cluster.routing.allocation.node_concurrent_recoveries", 10)
-            .put(ClusterRebalanceAllocationDecider.CLUSTER_ROUTING_ALLOCATION_ALLOW_REBALANCE_SETTING.getKey(), "always")
-            .put("cluster.routing.allocation.cluster_concurrent_rebalance", -1)
-            .build());
-=======
         AllocationService service = createAllocationService(Settings.builder()
                 .put("cluster.routing.allocation.node_concurrent_recoveries", 10)
                 .put(ClusterRebalanceAllocationDecider.CLUSTER_ROUTING_ALLOCATION_ALLOW_REBALANCE_SETTING.getKey(), "always")
                 .put("cluster.routing.allocation.cluster_concurrent_rebalance", -1)
                 .build());
->>>>>>> d3d57da8
 
         logger.info("Building initial routing table");
         MetaData.Builder builder = MetaData.builder();
@@ -252,19 +236,11 @@
     }
 
     public void testRollingRestart() {
-<<<<<<< HEAD
-        AllocationService service = createAllocationService(settingsBuilder()
-            .put("cluster.routing.allocation.node_concurrent_recoveries", 10)
-            .put(ClusterRebalanceAllocationDecider.CLUSTER_ROUTING_ALLOCATION_ALLOW_REBALANCE_SETTING.getKey(), "always")
-            .put("cluster.routing.allocation.cluster_concurrent_rebalance", -1)
-            .build());
-=======
         AllocationService service = createAllocationService(Settings.builder()
                 .put("cluster.routing.allocation.node_concurrent_recoveries", 10)
                 .put(ClusterRebalanceAllocationDecider.CLUSTER_ROUTING_ALLOCATION_ALLOW_REBALANCE_SETTING.getKey(), "always")
                 .put("cluster.routing.allocation.cluster_concurrent_rebalance", -1)
                 .build());
->>>>>>> d3d57da8
 
         logger.info("Building initial routing table");
 
