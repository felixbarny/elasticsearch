--- conflicted
+++ resolved
@@ -13,7 +13,6 @@
 import org.elasticsearch.cluster.metadata.ProjectMetadata;
 import org.elasticsearch.cluster.routing.TimeSeriesDimensionsMetadataAccess;
 import org.elasticsearch.common.UUIDs;
-import org.elasticsearch.common.collect.ImmutableOpenMap;
 import org.elasticsearch.common.compress.CompressedXContent;
 import org.elasticsearch.common.regex.Regex;
 import org.elasticsearch.common.settings.Settings;
@@ -39,10 +38,7 @@
 import java.util.List;
 import java.util.Locale;
 import java.util.Map;
-<<<<<<< HEAD
-=======
 import java.util.function.BiConsumer;
->>>>>>> 61c2bf11
 
 import static org.elasticsearch.cluster.metadata.IndexMetadata.INDEX_ROUTING_PATH;
 
@@ -70,12 +66,8 @@
         Instant resolvedAt,
         Settings indexTemplateAndCreateRequestSettings,
         List<CompressedXContent> combinedTemplateMappings,
-<<<<<<< HEAD
-        ImmutableOpenMap.Builder<String, Map<String, String>> extraCustomMetadata
-=======
         Settings.Builder additionalSettings,
         BiConsumer<String, Map<String, String>> additionalCustomMetadata
->>>>>>> 61c2bf11
     ) {
         if (dataStreamName != null) {
             DataStream dataStream = projectMetadata.dataStreams().get(dataStreamName);
@@ -137,17 +129,12 @@
                             combinedTemplateMappings,
                             dimensions
                         );
-<<<<<<< HEAD
                         if (dimensions.isEmpty() == false) {
                             if (matchesAllDimensions) {
-                                TimeSeriesDimensionsMetadataAccess.addToCustomMetadata(extraCustomMetadata, dimensions);
+                                TimeSeriesDimensionsMetadataAccess.addToCustomMetadata(additionalCustomMetadata, dimensions);
                             } else {
-                                builder.putList(INDEX_ROUTING_PATH.getKey(), dimensions);
+                                additionalSettings.putList(INDEX_ROUTING_PATH.getKey(), dimensions);
                             }
-=======
-                        if (routingPaths.isEmpty() == false) {
-                            additionalSettings.putList(INDEX_ROUTING_PATH.getKey(), routingPaths);
->>>>>>> 61c2bf11
                         }
                     }
                 }
@@ -163,27 +150,27 @@
      * dimension fields via a wildcard pattern.
      */
     @Override
-    public Settings onUpdateMappings(
+    public void onUpdateMappings(
         IndexMetadata indexMetadata,
-        ImmutableOpenMap.Builder<String, Map<String, String>> extraCustomMetadata,
-        DocumentMapper documentMapper
+        DocumentMapper documentMapper,
+        Settings.Builder additionalSettings,
+        BiConsumer<String, Map<String, String>> additionalCustomMetadata
     ) {
         List<String> indexDimensions = indexMetadata.getTimeSeriesDimensions();
         if (indexDimensions.isEmpty()) {
-            return Settings.EMPTY;
+            return;
         }
         assert indexMetadata.getIndexMode() == IndexMode.TIME_SERIES;
         List<String> newIndexDimensions = new ArrayList<>(indexDimensions.size());
         boolean matchesAllDimensions = findDimensionFields(newIndexDimensions, documentMapper);
         if (indexDimensions.equals(newIndexDimensions)) {
-            return Settings.EMPTY;
+            return;
         }
         if (matchesAllDimensions) {
-            TimeSeriesDimensionsMetadataAccess.addToCustomMetadata(extraCustomMetadata, newIndexDimensions);
-            return Settings.EMPTY;
+            TimeSeriesDimensionsMetadataAccess.addToCustomMetadata(additionalCustomMetadata, newIndexDimensions);
         } else {
             // If the new dimensions don't match all potential dimension fields, we need to set index.routing_path
-            return Settings.builder().putList(INDEX_ROUTING_PATH.getKey(), newIndexDimensions).build();
+            additionalSettings.putList(INDEX_ROUTING_PATH.getKey(), newIndexDimensions).build();
         }
     }
 
