--- conflicted
+++ resolved
@@ -208,12 +208,8 @@
                 Instant.now(),
                 settings,
                 List.of(),
-<<<<<<< HEAD
-                ImmutableOpenMap.builder()
-=======
                 builder,
                 (k, v) -> {}
->>>>>>> 61c2bf11
             );
             Settings addlSettings = builder.build();
             var rawMode = addlSettings.get(IndexSettings.MODE.getKey());
